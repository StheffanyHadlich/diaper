--- conflicted
+++ resolved
@@ -10,16 +10,12 @@
 #
 # It's strongly recommended that you check this file into your version control system.
 
-<<<<<<< HEAD
-ActiveRecord::Schema.define(version: 20180512013847) do
-=======
-ActiveRecord::Schema.define(version: 20180518164135) do
->>>>>>> 421115de
+ActiveRecord::Schema.define(version: 2018_05_18_164135) do
 
   # These are extensions that must be enabled in order to support this database
   enable_extension "plpgsql"
 
-  create_table "adjustments", force: :cascade do |t|
+  create_table "adjustments", id: :serial, force: :cascade do |t|
     t.integer "organization_id"
     t.integer "storage_location_id"
     t.text "comment"
@@ -29,7 +25,7 @@
     t.index ["storage_location_id"], name: "index_adjustments_on_storage_location_id"
   end
 
-  create_table "barcode_items", force: :cascade do |t|
+  create_table "barcode_items", id: :serial, force: :cascade do |t|
     t.string "value"
     t.integer "barcodeable_id"
     t.integer "quantity"
@@ -51,7 +47,7 @@
     t.datetime "updated_at", null: false
   end
 
-  create_table "diaper_drive_participants", force: :cascade do |t|
+  create_table "diaper_drive_participants", id: :serial, force: :cascade do |t|
     t.string "name"
     t.string "contact_name"
     t.string "email"
@@ -64,10 +60,10 @@
     t.string "business_name"
   end
 
-  create_table "distributions", force: :cascade do |t|
-    t.text "comment"
-    t.datetime "created_at"
-    t.datetime "updated_at"
+  create_table "distributions", id: :serial, force: :cascade do |t|
+    t.text "comment"
+    t.datetime "created_at", null: false
+    t.datetime "updated_at", null: false
     t.integer "storage_location_id"
     t.integer "partner_id"
     t.integer "organization_id"
@@ -78,20 +74,20 @@
     t.index ["storage_location_id"], name: "index_distributions_on_storage_location_id"
   end
 
-  create_table "donation_sites", force: :cascade do |t|
+  create_table "donation_sites", id: :serial, force: :cascade do |t|
     t.string "name"
     t.string "address"
-    t.datetime "created_at"
-    t.datetime "updated_at"
+    t.datetime "created_at", null: false
+    t.datetime "updated_at", null: false
     t.integer "organization_id"
     t.index ["organization_id"], name: "index_donation_sites_on_organization_id"
   end
 
-  create_table "donations", force: :cascade do |t|
+  create_table "donations", id: :serial, force: :cascade do |t|
     t.string "source"
     t.integer "donation_site_id"
-    t.datetime "created_at"
-    t.datetime "updated_at"
+    t.datetime "created_at", null: false
+    t.datetime "updated_at", null: false
     t.integer "storage_location_id"
     t.text "comment"
     t.integer "organization_id"
@@ -102,26 +98,26 @@
     t.index ["storage_location_id"], name: "index_donations_on_storage_location_id"
   end
 
-  create_table "inventory_items", force: :cascade do |t|
+  create_table "inventory_items", id: :serial, force: :cascade do |t|
     t.integer "storage_location_id"
     t.integer "item_id"
     t.integer "quantity"
-    t.datetime "created_at"
-    t.datetime "updated_at"
-  end
-
-  create_table "items", force: :cascade do |t|
+    t.datetime "created_at", null: false
+    t.datetime "updated_at", null: false
+  end
+
+  create_table "items", id: :serial, force: :cascade do |t|
     t.string "name"
     t.string "category"
-    t.datetime "created_at"
-    t.datetime "updated_at"
+    t.datetime "created_at", null: false
+    t.datetime "updated_at", null: false
     t.integer "barcode_count"
     t.integer "organization_id"
     t.integer "canonical_item_id"
     t.index ["organization_id"], name: "index_items_on_organization_id"
   end
 
-  create_table "line_items", force: :cascade do |t|
+  create_table "line_items", id: :serial, force: :cascade do |t|
     t.integer "quantity"
     t.integer "item_id"
     t.integer "itemizable_id"
@@ -131,7 +127,7 @@
     t.index ["itemizable_id", "itemizable_type"], name: "index_line_items_on_itemizable_id_and_itemizable_type"
   end
 
-  create_table "organizations", force: :cascade do |t|
+  create_table "organizations", id: :serial, force: :cascade do |t|
     t.string "name"
     t.string "short_name"
     t.string "email"
@@ -150,11 +146,11 @@
     t.index ["short_name"], name: "index_organizations_on_short_name"
   end
 
-  create_table "partners", force: :cascade do |t|
+  create_table "partners", id: :serial, force: :cascade do |t|
     t.string "name"
     t.string "email"
-    t.datetime "created_at"
-    t.datetime "updated_at"
+    t.datetime "created_at", null: false
+    t.datetime "updated_at", null: false
     t.integer "organization_id"
     t.index ["organization_id"], name: "index_partners_on_organization_id"
   end
@@ -172,16 +168,16 @@
     t.index ["storage_location_id"], name: "index_purchases_on_storage_location_id"
   end
 
-  create_table "storage_locations", force: :cascade do |t|
+  create_table "storage_locations", id: :serial, force: :cascade do |t|
     t.string "name"
     t.string "address"
-    t.datetime "created_at"
-    t.datetime "updated_at"
+    t.datetime "created_at", null: false
+    t.datetime "updated_at", null: false
     t.integer "organization_id"
     t.index ["organization_id"], name: "index_storage_locations_on_organization_id"
   end
 
-  create_table "transfers", force: :cascade do |t|
+  create_table "transfers", id: :serial, force: :cascade do |t|
     t.integer "from_id"
     t.integer "to_id"
     t.string "comment"
@@ -191,7 +187,7 @@
     t.index ["organization_id"], name: "index_transfers_on_organization_id"
   end
 
-  create_table "users", force: :cascade do |t|
+  create_table "users", id: :serial, force: :cascade do |t|
     t.string "email", default: "", null: false
     t.string "encrypted_password", default: "", null: false
     t.string "reset_password_token"
