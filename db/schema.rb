# This file is auto-generated from the current state of the database. Instead
# of editing this file, please use the migrations feature of Active Record to
# incrementally modify your database, and then regenerate this schema definition.
#
# Note that this schema.rb definition is the authoritative source for your
# database schema. If you need to create the application database on another
# system, you should be using db:schema:load, not running all the migrations
# from scratch. The latter is a flawed and unsustainable approach (the more migrations
# you'll amass, the slower it'll run and the greater likelihood for issues).
#
# It's strongly recommended that you check this file into your version control system.

ActiveRecord::Schema.define(version: 20170519161045) do

  # These are extensions that must be enabled in order to support this database
  enable_extension "plpgsql"

  create_table "barcode_items", force: :cascade do |t|
    t.string   "value"
    t.integer  "item_id"
    t.integer  "quantity"
    t.datetime "created_at",      null: false
    t.datetime "updated_at",      null: false
    t.integer  "organization_id"
    t.index ["organization_id"], name: "index_barcode_items_on_organization_id", using: :btree
  end

  create_table "distributions", force: :cascade do |t|
    t.text     "comment"
    t.datetime "created_at"
    t.datetime "updated_at"
    t.integer  "storage_location_id"
    t.integer  "partner_id"
<<<<<<< HEAD
    t.integer  "organization_id"
    t.index ["inventory_id"], name: "index_distributions_on_inventory_id", using: :btree
    t.index ["organization_id"], name: "index_distributions_on_organization_id", using: :btree
    t.index ["partner_id"], name: "index_distributions_on_partner_id", using: :btree
=======
    t.index ["partner_id"], name: "index_distributions_on_partner_id", using: :btree
    t.index ["storage_location_id"], name: "index_distributions_on_storage_location_id", using: :btree
>>>>>>> b114536f
  end

  create_table "donations", force: :cascade do |t|
    t.string   "source"
    t.boolean  "completed",           default: false
    t.integer  "dropoff_location_id"
    t.datetime "created_at"
    t.datetime "updated_at"
    t.integer  "storage_location_id"
    t.text     "comment"
    t.integer  "organization_id"
    t.index ["dropoff_location_id"], name: "index_donations_on_dropoff_location_id", using: :btree
<<<<<<< HEAD
    t.index ["inventory_id"], name: "index_donations_on_inventory_id", using: :btree
    t.index ["organization_id"], name: "index_donations_on_organization_id", using: :btree
=======
    t.index ["storage_location_id"], name: "index_donations_on_storage_location_id", using: :btree
>>>>>>> b114536f
  end

  create_table "dropoff_locations", force: :cascade do |t|
    t.string   "name"
    t.string   "address"
    t.datetime "created_at"
    t.datetime "updated_at"
    t.integer  "organization_id"
    t.index ["organization_id"], name: "index_dropoff_locations_on_organization_id", using: :btree
  end

<<<<<<< HEAD
  create_table "inventories", force: :cascade do |t|
    t.string   "name"
    t.string   "address"
    t.datetime "created_at"
    t.datetime "updated_at"
    t.integer  "organization_id"
    t.index ["organization_id"], name: "index_inventories_on_organization_id", using: :btree
  end

=======
>>>>>>> b114536f
  create_table "inventory_items", force: :cascade do |t|
    t.integer  "storage_location_id"
    t.integer  "item_id"
    t.integer  "quantity"
    t.datetime "created_at"
    t.datetime "updated_at"
  end

  create_table "items", force: :cascade do |t|
    t.string   "name"
    t.string   "category"
    t.datetime "created_at"
    t.datetime "updated_at"
    t.integer  "barcode_count"
    t.integer  "organization_id"
    t.index ["organization_id"], name: "index_items_on_organization_id", using: :btree
  end

  create_table "line_items", force: :cascade do |t|
    t.integer  "quantity"
    t.integer  "item_id"
    t.integer  "itemizable_id"
    t.string   "itemizable_type"
    t.datetime "created_at",      null: false
    t.datetime "updated_at",      null: false
    t.index ["itemizable_id", "itemizable_type"], name: "index_line_items_on_itemizable_id_and_itemizable_type", using: :btree
<<<<<<< HEAD
  end

  create_table "organizations", force: :cascade do |t|
    t.string   "name"
    t.string   "short_name"
    t.text     "address"
    t.string   "email"
    t.string   "url"
    t.datetime "created_at", null: false
    t.datetime "updated_at", null: false
    t.index ["short_name"], name: "index_organizations_on_short_name", using: :btree
=======
>>>>>>> b114536f
  end

  create_table "partners", force: :cascade do |t|
    t.string   "name"
    t.string   "email"
    t.datetime "created_at"
    t.datetime "updated_at"
    t.integer  "organization_id"
    t.index ["organization_id"], name: "index_partners_on_organization_id", using: :btree
  end

  create_table "storage_locations", force: :cascade do |t|
    t.string   "name"
    t.string   "address"
    t.datetime "created_at"
    t.datetime "updated_at"
  end

  create_table "transfers", force: :cascade do |t|
    t.integer  "from_id"
    t.integer  "to_id"
    t.string   "comment"
    t.datetime "created_at",      null: false
    t.datetime "updated_at",      null: false
    t.integer  "organization_id"
    t.index ["organization_id"], name: "index_transfers_on_organization_id", using: :btree
  end

  create_table "users", force: :cascade do |t|
    t.string   "email",                  default: "", null: false
    t.string   "encrypted_password",     default: "", null: false
    t.string   "reset_password_token"
    t.datetime "reset_password_sent_at"
    t.datetime "remember_created_at"
    t.integer  "sign_in_count",          default: 0,  null: false
    t.datetime "current_sign_in_at"
    t.datetime "last_sign_in_at"
    t.inet     "current_sign_in_ip"
    t.inet     "last_sign_in_ip"
    t.datetime "created_at",                          null: false
    t.datetime "updated_at",                          null: false
    t.index ["email"], name: "index_users_on_email", unique: true, using: :btree
    t.index ["reset_password_token"], name: "index_users_on_reset_password_token", unique: true, using: :btree
  end

<<<<<<< HEAD
  add_foreign_key "distributions", "inventories"
  add_foreign_key "distributions", "partners"
  add_foreign_key "donations", "inventories"
=======
  add_foreign_key "distributions", "partners"
  add_foreign_key "distributions", "storage_locations"
  add_foreign_key "donations", "storage_locations"
>>>>>>> b114536f
end<|MERGE_RESOLUTION|>--- conflicted
+++ resolved
@@ -31,15 +31,10 @@
     t.datetime "updated_at"
     t.integer  "storage_location_id"
     t.integer  "partner_id"
-<<<<<<< HEAD
     t.integer  "organization_id"
-    t.index ["inventory_id"], name: "index_distributions_on_inventory_id", using: :btree
     t.index ["organization_id"], name: "index_distributions_on_organization_id", using: :btree
     t.index ["partner_id"], name: "index_distributions_on_partner_id", using: :btree
-=======
-    t.index ["partner_id"], name: "index_distributions_on_partner_id", using: :btree
     t.index ["storage_location_id"], name: "index_distributions_on_storage_location_id", using: :btree
->>>>>>> b114536f
   end
 
   create_table "donations", force: :cascade do |t|
@@ -52,12 +47,8 @@
     t.text     "comment"
     t.integer  "organization_id"
     t.index ["dropoff_location_id"], name: "index_donations_on_dropoff_location_id", using: :btree
-<<<<<<< HEAD
-    t.index ["inventory_id"], name: "index_donations_on_inventory_id", using: :btree
     t.index ["organization_id"], name: "index_donations_on_organization_id", using: :btree
-=======
     t.index ["storage_location_id"], name: "index_donations_on_storage_location_id", using: :btree
->>>>>>> b114536f
   end
 
   create_table "dropoff_locations", force: :cascade do |t|
@@ -69,18 +60,6 @@
     t.index ["organization_id"], name: "index_dropoff_locations_on_organization_id", using: :btree
   end
 
-<<<<<<< HEAD
-  create_table "inventories", force: :cascade do |t|
-    t.string   "name"
-    t.string   "address"
-    t.datetime "created_at"
-    t.datetime "updated_at"
-    t.integer  "organization_id"
-    t.index ["organization_id"], name: "index_inventories_on_organization_id", using: :btree
-  end
-
-=======
->>>>>>> b114536f
   create_table "inventory_items", force: :cascade do |t|
     t.integer  "storage_location_id"
     t.integer  "item_id"
@@ -107,7 +86,6 @@
     t.datetime "created_at",      null: false
     t.datetime "updated_at",      null: false
     t.index ["itemizable_id", "itemizable_type"], name: "index_line_items_on_itemizable_id_and_itemizable_type", using: :btree
-<<<<<<< HEAD
   end
 
   create_table "organizations", force: :cascade do |t|
@@ -119,8 +97,6 @@
     t.datetime "created_at", null: false
     t.datetime "updated_at", null: false
     t.index ["short_name"], name: "index_organizations_on_short_name", using: :btree
-=======
->>>>>>> b114536f
   end
 
   create_table "partners", force: :cascade do |t|
@@ -137,6 +113,8 @@
     t.string   "address"
     t.datetime "created_at"
     t.datetime "updated_at"
+    t.integer  "organization_id"
+    t.index ["organization_id"], name: "index_storage_locations_on_organization_id", using: :btree
   end
 
   create_table "transfers", force: :cascade do |t|
@@ -166,13 +144,7 @@
     t.index ["reset_password_token"], name: "index_users_on_reset_password_token", unique: true, using: :btree
   end
 
-<<<<<<< HEAD
-  add_foreign_key "distributions", "inventories"
-  add_foreign_key "distributions", "partners"
-  add_foreign_key "donations", "inventories"
-=======
   add_foreign_key "distributions", "partners"
   add_foreign_key "distributions", "storage_locations"
   add_foreign_key "donations", "storage_locations"
->>>>>>> b114536f
 end