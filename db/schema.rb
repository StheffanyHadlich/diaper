--- conflicted
+++ resolved
@@ -10,16 +10,11 @@
 #
 # It's strongly recommended that you check this file into your version control system.
 
-<<<<<<< HEAD
-ActiveRecord::Schema.define(version: 2018_05_31_100515) do
-=======
 ActiveRecord::Schema.define(version: 2018_06_07_144046) do
->>>>>>> 726702c2
 
   # These are extensions that must be enabled in order to support this database
   enable_extension "plpgsql"
 
-<<<<<<< HEAD
   create_table "active_storage_attachments", force: :cascade do |t|
     t.string "name", null: false
     t.string "record_type", null: false
@@ -41,10 +36,7 @@
     t.index ["key"], name: "index_active_storage_blobs_on_key", unique: true
   end
 
-  create_table "adjustments", id: :serial, force: :cascade do |t|
-=======
   create_table "adjustments", force: :cascade do |t|
->>>>>>> 726702c2
     t.integer "organization_id"
     t.integer "storage_location_id"
     t.text "comment"
