# This file is auto-generated from the current state of the database. Instead
# of editing this file, please use the migrations feature of Active Record to
# incrementally modify your database, and then regenerate this schema definition.
#
# Note that this schema.rb definition is the authoritative source for your
# database schema. If you need to create the application database on another
# system, you should be using db:schema:load, not running all the migrations
# from scratch. The latter is a flawed and unsustainable approach (the more migrations
# you'll amass, the slower it'll run and the greater likelihood for issues).
#
# It's strongly recommended that you check this file into your version control system.

<<<<<<< HEAD
ActiveRecord::Schema.define(version: 20170519103751) do
=======
ActiveRecord::Schema.define(version: 20170519134505) do
>>>>>>> ff8b084c

  create_table "barcode_items", force: :cascade do |t|
    t.string   "value"
    t.integer  "item_id"
    t.integer  "quantity"
    t.datetime "created_at", null: false
    t.datetime "updated_at", null: false
  end

  create_table "containers", force: :cascade do |t|
    t.integer  "quantity"
    t.integer  "item_id"
    t.integer  "itemizable_id"
    t.string   "itemizable_type"
    t.datetime "created_at",      null: false
    t.datetime "updated_at",      null: false
    t.index ["itemizable_id", "itemizable_type"], name: "index_containers_on_itemizable_id_and_itemizable_type"
  end

  create_table "distributions", force: :cascade do |t|
    t.text     "comment"
    t.datetime "created_at"
    t.datetime "updated_at"
    t.integer  "inventory_id"
    t.integer  "partner_id"
    t.index ["inventory_id"], name: "index_distributions_on_inventory_id"
    t.index ["partner_id"], name: "index_distributions_on_partner_id"
  end

  create_table "donations", force: :cascade do |t|
    t.string   "source"
    t.boolean  "completed",           default: false
    t.integer  "dropoff_location_id"
    t.datetime "created_at"
    t.datetime "updated_at"
    t.integer  "inventory_id"
    t.index ["dropoff_location_id"], name: "index_donations_on_dropoff_location_id"
    t.index ["inventory_id"], name: "index_donations_on_inventory_id"
  end

  create_table "dropoff_locations", force: :cascade do |t|
    t.string   "name"
    t.string   "address"
    t.datetime "created_at"
    t.datetime "updated_at"
  end

  create_table "inventories", force: :cascade do |t|
    t.string   "name"
    t.string   "address"
    t.datetime "created_at"
    t.datetime "updated_at"
  end

  create_table "inventory_items", force: :cascade do |t|
    t.integer  "inventory_id"
    t.integer  "item_id"
    t.integer  "quantity"
    t.datetime "created_at"
    t.datetime "updated_at"
  end

  create_table "items", force: :cascade do |t|
    t.string   "name"
    t.string   "category"
    t.datetime "created_at"
    t.datetime "updated_at"
    t.integer  "barcode_count"
  end

  create_table "organizations", force: :cascade do |t|
    t.string   "name"
    t.string   "short_name"
    t.text     "address"
    t.string   "email"
    t.string   "url"
    t.datetime "created_at", null: false
    t.datetime "updated_at", null: false
    t.index ["short_name"], name: "index_organizations_on_short_name"
  end

  create_table "partners", force: :cascade do |t|
    t.string   "name"
    t.string   "email"
    t.datetime "created_at"
    t.datetime "updated_at"
  end

  create_table "transfers", force: :cascade do |t|
    t.integer  "from_id"
    t.integer  "to_id"
    t.string   "comment"
    t.datetime "created_at", null: false
    t.datetime "updated_at", null: false
  end

end<|MERGE_RESOLUTION|>--- conflicted
+++ resolved
@@ -10,11 +10,7 @@
 #
 # It's strongly recommended that you check this file into your version control system.
 
-<<<<<<< HEAD
-ActiveRecord::Schema.define(version: 20170519103751) do
-=======
 ActiveRecord::Schema.define(version: 20170519134505) do
->>>>>>> ff8b084c
 
   create_table "barcode_items", force: :cascade do |t|
     t.string   "value"
