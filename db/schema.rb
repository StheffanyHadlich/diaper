--- conflicted
+++ resolved
@@ -71,7 +71,6 @@
     t.integer  "barcode_count"
   end
 
-<<<<<<< HEAD
   create_table "organizations", force: :cascade do |t|
     t.string   "name"
     t.string   "short_name"
@@ -81,7 +80,7 @@
     t.datetime "created_at", null: false
     t.datetime "updated_at", null: false
     t.index ["short_name"], name: "index_organizations_on_short_name"
-=======
+
   create_table "line_items", force: :cascade do |t|
     t.integer  "quantity"
     t.integer  "item_id"
@@ -90,7 +89,6 @@
     t.datetime "created_at",      null: false
     t.datetime "updated_at",      null: false
     t.index ["itemizable_id", "itemizable_type"], name: "index_line_items_on_itemizable_id_and_itemizable_type"
->>>>>>> 3c331c57
   end
 
   create_table "partners", force: :cascade do |t|
