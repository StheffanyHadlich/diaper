RSpec.feature "Barcode management", type: :feature do
<<<<<<< HEAD
  before do
    sign_in(@user)
  end
=======
>>>>>>> 0620c378

  scenario "User adds a new barcode" do
    item = create(:item)
    barcode_traits = attributes_for(:barcode_item)
    visit "/#{@organization.short_name}/barcode_items/new"
    select item.name, from: "Item"
    fill_in "Quantity", id: "barcode_item_quantity", with: barcode_traits[:quantity]
    fill_in "Barcode", id: "barcode_item_value", with: barcode_traits[:value]
    click_button "Create Barcode item"

    expect(page.find('.flash.success')).to have_content "added"
  end

  scenario "User updates an existing barcode" do
    item = create(:item)
    barcode = create(:barcode_item, item: item)
    visit "/#{@organization.short_name}/barcode_items/#{barcode.id}/edit"
    fill_in "Quantity", id: "barcode_item_quantity", with: (barcode.quantity.to_i + 10).to_s
    click_button "Update Barcode item"

    expect(page.find('.flash.success')).to have_content "updated"
  end

  scenario "User can filter the #index by item type" do
    item = create(:item, name: "1T Diapers")
    item2 = create(:item, name: "2T Diapers")
    create(:barcode_item, item: Item.first)
    create(:barcode_item, item: Item.last)
    visit "/#{@organization.short_name}/barcode_items"
    select Item.first.name, from: "filters_item_id"
    click_button "Filter"

    expect(page).to have_css("table tbody tr", count: 1)
  end

  scenario "Filter presented to user lists items in alphabetical order" do
    item1 = create(:item, name: "AAA Diapers")
    item2 = create(:item, name: "Wonder Diapers")
    item3 = create(:item, name: "ABC Diapers")
    expected_order = [item1.name, item3.name, item2.name]
    create(:barcode_item, item: item3)
    create(:barcode_item, item: item2)
    create(:barcode_item, item: item1)
    visit "/barcode_items"

    expect(page.all('select#filters_item_id option').map(&:text)).to eq(expected_order)
    expect(page.all('select#filters_item_id option').map(&:text)).not_to eq(expected_order.reverse)
  end
end<|MERGE_RESOLUTION|>--- conflicted
+++ resolved
@@ -1,10 +1,7 @@
 RSpec.feature "Barcode management", type: :feature do
-<<<<<<< HEAD
   before do
     sign_in(@user)
   end
-=======
->>>>>>> 0620c378
 
   scenario "User adds a new barcode" do
     item = create(:item)
