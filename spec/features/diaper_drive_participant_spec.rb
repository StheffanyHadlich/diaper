--- conflicted
+++ resolved
@@ -46,13 +46,8 @@
     fill_in "E-mail", with: new_email
     click_button "Update Diaper drive participant"
 
-<<<<<<< HEAD
     expect(page.find('.alert')).to have_content "updated"
     expect(page).to have_content(diaper_drive_participant.contact_name)
-=======
-    expect(page.find(".alert")).to have_content "updated"
-    expect(page).to have_content(diaper_drive_participant.name)
->>>>>>> 06837439
     expect(page).to have_content(new_email)
   end
 
