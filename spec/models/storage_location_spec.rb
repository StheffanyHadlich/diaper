# == Schema Information
#
# Table name: storage_locations
#
#  id              :integer          not null, primary key
#  name            :string
#  address         :string
#  created_at      :datetime
#  updated_at      :datetime
#  organization_id :integer
#

RSpec.describe StorageLocation, type: :model do
  let(:organization) { create(:organization) }

  context "Validations >" do
    it "requires a name" do
      expect(build(:storage_location, name: nil)).not_to be_valid
    end
    it "requires an address" do
      expect(build(:storage_location, address: nil)).not_to be_valid
    end
  end

  context "Filtering >" do
    it "can filter" do
      expect(subject.class).to respond_to :filter
    end

    it "->containing yields only inventories that have that item" do
      item = create(:item)
      item2 = create(:item)
      storage_location = create(:storage_location, :with_items, item: item, item_quantity: 5)
      create(:storage_location, :with_items, item: item2, item_quantity: 5)
      results = StorageLocation.containing(item.id)
      expect(results.length).to eq(1)
      expect(results.first).to eq(storage_location)
    end
  end

  context "Methods >" do
    describe "StorageLocation.item_total" do
      it "gathers the final total of a single item across all inventories" do
        item = create(:item)
        storage_location = create(:storage_location, :with_items, item_quantity: 10, item: item)
        create(:storage_location, :with_items, item_quantity: 10, item: item)
        # This inventory_item will not be included, because it will be for a different item
        create(:inventory_item, storage_location_id: storage_location.id, quantity: 10)

        expect(StorageLocation.item_total(item.id)).to eq(20)
      end
    end

    describe "StorageLocation.items_inventoried" do
      it "returns a collection of items that are stored within inventories" do
        create_list(:item, 3)
        create(:storage_location, :with_items, item: Item.first, item_quantity: 5)
        create(:storage_location, :with_items, item: Item.last, item_quantity: 5)
        expect(StorageLocation.items_inventoried.length).to eq(2)
      end
    end

    describe "item_total" do
      it "retrieves the total for a single item" do
        item = create(:item)
        storage_location = create(:storage_location, :with_items, item_quantity: 10, item: item)
        expect(storage_location.item_total(item.id)).to eq(10)
      end
    end

    describe "size" do
      it "returns total quantity of all items in this storage location" do
        storage_location = create(:storage_location)
        create(:inventory_item, storage_location_id: storage_location.id, quantity: 10)
        create(:inventory_item, storage_location_id: storage_location.id, quantity: 10)
        expect(storage_location.size).to eq(20)
      end
    end

    describe "intake!" do
      it "adds items to a storage location even if none exist" do
        storage_location = create(:storage_location)
        donation = create(:donation, :with_items, item_quantity: 10)
        expect{
          storage_location.intake!(donation)
          storage_location.items.reload
        }.to change{storage_location.items.count}.by(1)
        expect(storage_location.size).to eq(10)
      end

      it "adds items to the storage location total if that item already exists in inventory" do
        storage_location = create(:storage_location, :with_items, item_quantity: 10)
        donation = create(:donation, :with_items, item_quantity: 10, item: storage_location.inventory_items.first.item)
        storage_location.intake!(donation)

        expect(storage_location.inventory_items.count).to eq(1)
        expect(storage_location.inventory_items.where(item_id: donation.line_items.first.item).first.quantity).to eq(20)
      end
    end

    describe "remove!" do
      let(:storage_location) { create(:storage_location) }
      let(:donation)         { create(:donation, :with_items, item_quantity: 10) }

      before(:each) do
        storage_location.intake!(donation)
      end

      it "removes items from a storage location" do
        expect {
          storage_location.remove!(donation)
        }.to change{storage_location.size}.by(-donation.total_quantity)
        .and change{storage_location.inventory_items.size}.by(-donation.line_items.count)
        .and change{InventoryItem.count}.by(-donation.line_items.count)
      end
    end

    describe "adjust_from_past!" do

      let(:storage_location) { create(:storage_location) }
      let(:purchase)         { create(:purchase, :with_items, item_quantity: 10) }
      let(:donation)         { create(:donation, :with_items, item_quantity: 10) }

      context "with donations" do
        before(:each) do
          storage_location.intake!(donation)
        end
        it "updates the quantity of items" do
          donation.line_items.first.update(quantity: 5)

          expect {
            storage_location.adjust_from_past!(donation)
            storage_location.reload
          }.to change{storage_location.size}.by(-5)
        end

        it "adds an inventory item if it doesn't already exist" do
          donation.line_items << create(:line_item, quantity: 5)

          expect {
            storage_location.adjust_from_past!(donation)
            storage_location.reload
          }.to change{storage_location.size}.by(5)
          .and change{InventoryItem.count}.by(1)
        end
  
        it "removes the inventory item from the DB if the item's removal results in a 0 count" do
          donation.line_items.first.update(quantity: 0)

          expect {
            storage_location.adjust_from_past!(donation)
            storage_location.reload
          }.to change{storage_location.inventory_items.size}.by(-1)
          .and change{InventoryItem.count}.by(-1)
        end
      end
      # TODO: This should probably be DRYed out with a shared_example
      context "With purchases" do
        before(:each) do
          storage_location.intake!(purchase)
          storage_location.items.reload  
        end

<<<<<<< HEAD
        it "updates the quantity of items" do
          purchase.line_items.first.update(quantity: 5)
=======
      it "add additional line item" do
        item = create(:item)
        purchase.line_items.create(item_id: item.id, quantity: 6)
        storage_location.edit!(purchase)
        storage_location.items.reload
      end

      it "removes the inventory item from the DB if the item's removal results in a 0 count" do
        purchase.line_items.first.quantity = 0
        storage_location.edit!(purchase)
        storage_location.items.reload
>>>>>>> 55656702

          expect {
            storage_location.adjust_from_past!(purchase)
            storage_location.reload
          }.to change{storage_location.size}.by(-5)
        end

        it "adds an inventory item if it doesn't already exist" do
          purchase.line_items << create(:line_item, quantity: 5)

          expect {
            storage_location.adjust_from_past!(purchase)
            storage_location.reload
          }.to change{storage_location.size}.by(5)
          .and change{InventoryItem.count}.by(1)
        end
  
        it "removes the inventory item from the DB if the item's removal results in a 0 count" do
          purchase.line_items.first.update(quantity: 0)

          expect {
            storage_location.adjust_from_past!(purchase)
            storage_location.reload
          }.to change{storage_location.inventory_items.size}.by(-1)
          .and change{InventoryItem.count}.by(-1)
        end
      end
    end

    describe "distribute!" do
      it "distrbutes items from storage location" do
        storage_location = create :storage_location, :with_items, item_quantity: 300
        distribution = build :distribution, :with_items, storage_location: storage_location, item_quantity: 50
        storage_location.distribute!(distribution)
        expect(storage_location.inventory_items.first.quantity).to eq 250
      end

      it "raises error when distribution exceeds storage location inventory" do
        storage_location = create :storage_location, :with_items, item_quantity: 300
        distribution = build :distribution, :with_items, storage_location: storage_location, item_quantity: 350
        item = distribution.line_items.first.item
        expect {
          storage_location.distribute!(distribution)
        }.to raise_error do |error|
          expect(error).to be_a Errors::InsufficientAllotment
          expect(error.insufficient_items).to include({
            item_id: item.id,
            item_name: item.name,
            quantity_on_hand: 300,
            quantity_requested: 350
          })
        end
      end
    end

    describe "import_csv" do
      it "imports storage locations from a csv file" do
        organization
        import_file_path = Rails.root.join("spec", "fixtures", "storage_locations.csv").read
        StorageLocation.import_csv(import_file_path, organization.id)
        expect(StorageLocation.count).to eq 3
      end
    end

    describe "import_inventory" do
      it "imports storage locations from a csv file" do
        organization
        storage_location = create(:storage_location)
        import_file_path = Rails.root.join("spec", "fixtures", "inventory.csv").read
        StorageLocation.import_inventory(import_file_path, organization.id, storage_location.id)
        expect(storage_location.size).to eq 14842
      end
    end

    describe "adjust!" do
      it "combines line item quantities with inventory amounts" do
        storage_location = create :storage_location, :with_items, item_quantity: 300
        adjustment = build :adjustment, :with_items, storage_location: storage_location, item_quantity: 50
        storage_location.adjust!(adjustment)
        expect(storage_location.inventory_items.first.quantity).to eq 350

        adjustment2 = build :adjustment, :with_items, storage_location: storage_location, item_quantity: -50
        storage_location.adjust!(adjustment2)
        expect(storage_location.inventory_items.first.quantity).to eq 300
      end
      it "ensures that a user cannot adjust an inventory into the negative" do
        storage_location = create :storage_location, :with_items, item_quantity: 300
        adjustment = build :adjustment, :with_items, storage_location: storage_location, item_quantity: -301
        expect {
          storage_location.adjust!(adjustment)
        }.to raise_error(Errors::InsufficientAllotment)
      end
    end


    describe "move_inventory!" do
      it "removes inventory from a storage location and adds them to another storage location" do
        item = create(:item)
        storage_location = create :storage_location, :with_items, item: item, item_quantity: 300
        storage_location2 = create :storage_location, :with_items, item: item, item_quantity: 100
        transfer = build :transfer, :with_items, item: item, item_quantity: 100,
                                                 from_id: storage_location.id, to_id: storage_location2.id
        storage_location.move_inventory!(transfer)
        expect(storage_location.inventory_items.first.quantity).to eq 200
        expect(storage_location2.inventory_items.first.quantity).to eq 200
      end

      it "raises error when distribution exceeds inventory in a storage facility" do
        item = create(:item)
        storage_location = create :storage_location, :with_items, item: item, item_quantity: 100
        storage_location2 = create :storage_location, :with_items, item: item, item_quantity: 100
        transfer = build :transfer, :with_items, item: item, item_quantity: 200,
                                                 from_id: storage_location.id, to_id: storage_location2.id
        expect {
          storage_location.move_inventory!(transfer)
        }.to raise_error(Errors::InsufficientAllotment)
      end
    end

    describe "reclaim!" do
      it "adds distribution items back to storage location" do
        storage_location = create :storage_location, :with_items, item_quantity: 300
        distribution = create :distribution, :with_items, storage_location: storage_location, item_quantity: 50
        storage_location.reclaim!(distribution)
        expect(storage_location.inventory_items.first.quantity).to eq 350
      end
    end
  end
end<|MERGE_RESOLUTION|>--- conflicted
+++ resolved
@@ -160,11 +160,6 @@
           storage_location.intake!(purchase)
           storage_location.items.reload  
         end
-
-<<<<<<< HEAD
-        it "updates the quantity of items" do
-          purchase.line_items.first.update(quantity: 5)
-=======
       it "add additional line item" do
         item = create(:item)
         purchase.line_items.create(item_id: item.id, quantity: 6)
@@ -176,7 +171,6 @@
         purchase.line_items.first.quantity = 0
         storage_location.edit!(purchase)
         storage_location.items.reload
->>>>>>> 55656702
 
           expect {
             storage_location.adjust_from_past!(purchase)
