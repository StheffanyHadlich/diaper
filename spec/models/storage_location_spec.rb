# == Schema Information
#
# Table name: storage_locations
#
#  id              :bigint(8)        not null, primary key
#  name            :string
#  address         :string
#  created_at      :datetime
#  updated_at      :datetime
#  organization_id :integer
#  latitude        :float
#  longitude       :float
#

RSpec.describe StorageLocation, type: :model do
  let(:organization) { create(:organization) }

  context "Validations >" do
    it "requires a name" do
      expect(build(:storage_location, name: nil)).not_to be_valid
    end
    it "requires an address" do
      expect(build(:storage_location, address: nil)).not_to be_valid
    end
  end

  context "Filtering >" do
    it "->containing yields only inventories that have that item" do
      item = create(:item)
      item2 = create(:item)
      storage_location = create(:storage_location, :with_items, item: item, item_quantity: 5)
      create(:storage_location, :with_items, item: item2, item_quantity: 5)
      results = StorageLocation.containing(item.id)
      expect(results.length).to eq(1)
      expect(results.first).to eq(storage_location)
    end
  end

  context "Methods >" do
    describe "StorageLocation.item_total" do
      it "gathers the final total of a single item across all inventories" do
        item = create(:item)
        storage_location = create(:storage_location, :with_items, item_quantity: 10, item: item)
        create(:storage_location, :with_items, item_quantity: 10, item: item)
        # This inventory_item will not be included, because it will be for a different item
        create(:inventory_item, storage_location_id: storage_location.id, quantity: 10)

        expect(StorageLocation.item_total(item.id)).to eq(20)
      end
    end

    describe "StorageLocation.items_inventoried" do
      it "returns a collection of items that are stored within inventories" do
        create_list(:item, 3)
        create(:storage_location, :with_items, item: Item.first, item_quantity: 5)
        create(:storage_location, :with_items, item: Item.last, item_quantity: 5)
        expect(StorageLocation.items_inventoried.length).to eq(2)
      end
    end

    describe "item_total" do
      it "retrieves the total for a single item" do
        item = create(:item)
        storage_location = create(:storage_location, :with_items, item_quantity: 10, item: item)
        expect(storage_location.item_total(item.id)).to eq(10)
      end
    end

    describe "size" do
      it "returns total quantity of all items in this storage location" do
        storage_location = create(:storage_location)
        create(:inventory_item, storage_location_id: storage_location.id, quantity: 10)
        create(:inventory_item, storage_location_id: storage_location.id, quantity: 10)
        expect(storage_location.size).to eq(20)
      end
    end

    describe "intake!" do
      it "adds items to a storage location even if none exist" do
        storage_location = create(:storage_location)
        donation = create(:donation, :with_items, item_quantity: 10)
        expect do
          storage_location.intake!(donation)
          storage_location.items.reload
        end.to change { storage_location.items.count }.by(1)
        expect(storage_location.size).to eq(10)
      end

      it "adds items to the storage location total if that item already exists in inventory" do
        storage_location = create(:storage_location, :with_items, item_quantity: 10)
        donation = create(:donation, :with_items, item_quantity: 10, item: storage_location.inventory_items.first.item)
        storage_location.intake!(donation)

        expect(storage_location.inventory_items.count).to eq(1)
        expect(storage_location.inventory_items.where(item_id: donation.line_items.first.item).first.quantity).to eq(20)
      end
    end

    describe "remove!" do
      let(:storage_location) { create(:storage_location) }
      let(:donation)         { create(:donation, :with_items, item_quantity: 10) }

      before(:each) do
        storage_location.intake!(donation)
        storage_location.items.reload

        expect(storage_location.size).to eq(10)
        expect(storage_location.items.count).to eq(1)
      end

      it "removes items from a storage location" do
        expect do
          storage_location.remove!(donation)
        end.to change { storage_location.size }.by(-donation.total_quantity)
                                               .and change { storage_location.inventory_items.size }.by(-donation.line_items.count)
                                                                                                    .and change { InventoryItem.count }.by(-donation.line_items.count)
      end
    end

    describe "adjust_from_past!" do
      let(:storage_location) { create(:storage_location) }
      let(:purchase)         { create(:purchase, :with_items, item_quantity: 10) }
      let(:donation)         { create(:donation, :with_items, item_quantity: 10) }

      context "with_donations" do
        before(:each) do
          storage_location.intake!(donation)
        end

        it "updates the quantity of items" do
          previous_quantities = donation.line_items_quantities
          donation.line_items.first.update(quantity: 5)
          expect do
            storage_location.adjust_from_past!(donation, previous_quantities)
            storage_location.reload
          end.to change { storage_location.size }.by(-5)
        end

        it "removes the inventory item from the DB if the item's removal results in a 0 count" do
          previous_quantities = donation.line_items_quantities
          donation.line_items.first.update(quantity: 0)

          expect do
            storage_location.adjust_from_past!(donation, previous_quantities)
            storage_location.reload
          end.to change { storage_location.inventory_items.size }.by(-1)
                                                                 .and change { InventoryItem.count }.by(-1)
        end
      end
      context "With purchases" do
        before(:each) do
          storage_location.intake!(purchase)
          storage_location.items.reload
        end

        it "removes the inventory item from the DB if the item's removal results in a 0 count" do
          previous_quantities = purchase.line_items_quantities
          purchase.line_items.first.update(quantity: 0)

          expect do
            storage_location.adjust_from_past!(purchase, previous_quantities)
            storage_location.reload
          end.to change { storage_location.inventory_items.size }.by(-1)
                                                                 .and change { InventoryItem.count }.by(-1)
        end
      end
    end

    describe "distribute!" do
      it "distrbutes items from storage location" do
        storage_location = create :storage_location, :with_items, item_quantity: 300
        distribution = build :distribution, :with_items, storage_location: storage_location, item_quantity: 50
        storage_location.distribute!(distribution)
        expect(storage_location.inventory_items.first.quantity).to eq 250
      end

      it "raises error when distribution exceeds storage location inventory" do
        storage_location = create :storage_location, :with_items, item_quantity: 300
        distribution = build :distribution, :with_items, storage_location: storage_location, item_quantity: 350
        item = distribution.line_items.first.item
        expect do
          storage_location.distribute!(distribution)
        end.to raise_error do |error|
          expect(error).to be_a Errors::InsufficientAllotment
          expect(error.insufficient_items).to include(
            item_id: item.id,
            item_name: item.name,
            quantity_on_hand: 300,
            quantity_requested: 350
          )
        end
      end
    end

    describe "import_csv" do
      it "imports storage locations from a csv file" do
        organization
        before_import = StorageLocation.count
        import_file_path = Rails.root.join("spec", "fixtures", "storage_locations.csv")
        data = File.read(import_file_path, encoding: "BOM|UTF-8")
<<<<<<< HEAD
        StorageLocation.import_csv(data, organization.id)
        expect(StorageLocation.count).to eq before_import + 1 #changed from three
=======
        csv = CSV.parse(data, headers: true)
        StorageLocation.import_csv(csv, organization.id)
        expect(StorageLocation.count).to eq before_import + 3
>>>>>>> 9e4acd46
      end
    end

    describe "import_inventory" do
      it "imports storage locations from a csv file" do
        donations_count = Donation.count
        organization
        storage_location = create(:storage_location, organization_id: organization.id)
        import_file_path = Rails.root.join("spec", "fixtures", "inventory.csv").read
        StorageLocation.import_inventory(import_file_path, organization.id, storage_location.id)
        expect(storage_location.size).to eq 14_842
        expect(donations_count).to eq Donation.count
      end
    end

    describe "adjust!" do
      it "combines line item quantities with inventory amounts" do
        storage_location = create :storage_location, :with_items, item_quantity: 300
        adjustment = build :adjustment, :with_items, storage_location: storage_location, item_quantity: 50
        storage_location.adjust!(adjustment)
        expect(storage_location.inventory_items.first.quantity).to eq 350

        adjustment2 = build :adjustment, :with_items, storage_location: storage_location, item_quantity: -50
        storage_location.adjust!(adjustment2)
        expect(storage_location.inventory_items.first.quantity).to eq 300
      end
      it "ensures that a user cannot adjust an inventory into the negative" do
        storage_location = create :storage_location, :with_items, item_quantity: 300
        adjustment = build :adjustment, :with_items, storage_location: storage_location, item_quantity: -301
        expect do
          storage_location.adjust!(adjustment)
        end.to raise_error(Errors::InsufficientAllotment)
      end
    end

    describe "move_inventory!" do
      it "removes inventory from a storage location and adds them to another storage location" do
        item = create(:item)
        storage_location = create :storage_location, :with_items, item: item, item_quantity: 300
        storage_location2 = create :storage_location, :with_items, item: item, item_quantity: 100
        transfer = build :transfer, :with_items, item: item, item_quantity: 100,
                                                 from: storage_location, to: storage_location2
        storage_location.move_inventory!(transfer)
        expect(storage_location.inventory_items.first.quantity).to eq 200
        expect(storage_location2.inventory_items.first.quantity).to eq 200
      end

      it "raises error when distribution exceeds inventory in a storage facility" do
        item = create(:item)
        storage_location = create :storage_location, :with_items, item: item, item_quantity: 100
        storage_location2 = create :storage_location, :with_items, item: item, item_quantity: 100
        transfer = build :transfer, :with_items, item: item, item_quantity: 200,
                                                 from_id: storage_location.id, to_id: storage_location2.id
        expect do
          storage_location.move_inventory!(transfer)
        end.to raise_error(Errors::InsufficientAllotment)
      end
    end

    describe "reclaim!" do
      it "adds distribution items back to storage location" do
        storage_location = create :storage_location, :with_items, item_quantity: 300
        distribution = create :distribution, :with_items, storage_location: storage_location, item_quantity: 50
        storage_location.reclaim!(distribution)
        expect(storage_location.inventory_items.first.quantity).to eq 350
      end

      it "re-activates items that were previously deleted" do
        storage_location = create :storage_location, :with_items, item_quantity: 200
        distribution = create :distribution, :with_items, storage_location: storage_location, item_quantity: 50
        item = distribution.line_items.first.item
        expect do
          item.destroy
        end.to change { item.active }.from(true).to(false)
        expect do
          storage_location.reclaim!(distribution)
          item.reload
        end.to change { item.active }.from(false).to(true)
      end

      it "does not destroy the distribution" do
        storage_location = create :storage_location, :with_items, item_quantity: 300
        distribution = create :distribution, :with_items, storage_location: storage_location, item_quantity: 50
        storage_location.reclaim!(distribution)
        expect(Distribution.find(distribution.id)).to eql distribution
      end
    end

    describe "geocode" do
      it "adds coordinates to the database" do
        storage_location = build(:storage_location,
                                 "address" => "1500 Remount Road, Front Royal, VA 22630")
        storage_location.save
        expect(storage_location.latitude).not_to eq(nil)
        expect(storage_location.longitude).not_to eq(nil)
      end
    end
  end
end<|MERGE_RESOLUTION|>--- conflicted
+++ resolved
@@ -198,14 +198,9 @@
         before_import = StorageLocation.count
         import_file_path = Rails.root.join("spec", "fixtures", "storage_locations.csv")
         data = File.read(import_file_path, encoding: "BOM|UTF-8")
-<<<<<<< HEAD
+        csv = CSV.parse(data, headers: true)
         StorageLocation.import_csv(data, organization.id)
-        expect(StorageLocation.count).to eq before_import + 1 #changed from three
-=======
-        csv = CSV.parse(data, headers: true)
-        StorageLocation.import_csv(csv, organization.id)
-        expect(StorageLocation.count).to eq before_import + 3
->>>>>>> 9e4acd46
+        expect(StorageLocation.count).to eq before_import + 1
       end
     end
 
