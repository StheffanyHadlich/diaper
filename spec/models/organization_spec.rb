--- conflicted
+++ resolved
@@ -26,25 +26,25 @@
         create(:barcode_item, organization: organization)
         expect(organization.barcode_items.count).to eq(1)
         create(:global_barcode_item) # global
-        
+
         expect(organization.barcode_items.count).to eq(2)
       end
     end
   end
 
-<<<<<<< HEAD
   describe "seed_items" do
     it "loads the canonical items into Item records" do
       canonical_items_count = CanonicalItem.count
       Organization.seed_items(organization)
       expect(organization.items.count).to eq(canonical_items_count)
-=======
+    end
+  end
+
   describe "paperclip validations" do
     it "validates that attachments are png or jpgs" do
       should validate_attachment_content_type(:logo)
         .allowing('image/png', 'image/jpg')
         .rejecting('text/plain', 'text/xml')
->>>>>>> 040a43dc
     end
   end
 
