--- conflicted
+++ resolved
@@ -2,22 +2,13 @@
 #
 # Table name: distributions
 #
-<<<<<<< HEAD
 #  id              :integer          not null, primary key
 #  comment         :text
 #  created_at      :datetime
 #  updated_at      :datetime
-#  inventory_id    :integer
+#  storage_location_id :integer
 #  partner_id      :integer
 #  organization_id :integer
-=======
-#  id                  :integer          not null, primary key
-#  comment             :text
-#  created_at          :datetime
-#  updated_at          :datetime
-#  storage_location_id :integer
-#  partner_id          :integer
->>>>>>> b114536f
 #
 
 FactoryGirl.define do
