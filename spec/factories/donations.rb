# == Schema Information
#
# Table name: donations
#
#  id                  :integer          not null, primary key
#  source              :string
#  completed           :boolean          default("false")
#  dropoff_location_id :integer
#  created_at          :datetime
#  updated_at          :datetime
<<<<<<< HEAD
#  inventory_id        :integer
#  comment             :text
#  organization_id     :integer
=======
#  storage_location_id :integer
>>>>>>> b114536f
#

FactoryGirl.define do
  factory :donation do
    dropoff_location
    source "Donation"
    comment "It's a fine day for diapers."
<<<<<<< HEAD
    inventory
    organization { Organization.try(:first) || create(:organization) }
=======
    storage_location
>>>>>>> b114536f
    # completed false

    transient do
      item_quantity 10
      item_id nil
    end

    trait :with_item do
      after(:create) do |instance, evaluator|
        item_id = (evaluator.item_id.nil?) ? create(:item).id : evaluator.item_id
        instance.line_items << create(:line_item, :donation, quantity: evaluator.item_quantity, item_id: item_id)
      end
    end
  end
end<|MERGE_RESOLUTION|>--- conflicted
+++ resolved
@@ -8,13 +8,9 @@
 #  dropoff_location_id :integer
 #  created_at          :datetime
 #  updated_at          :datetime
-<<<<<<< HEAD
-#  inventory_id        :integer
+#  storage_location_id :integer
 #  comment             :text
 #  organization_id     :integer
-=======
-#  storage_location_id :integer
->>>>>>> b114536f
 #
 
 FactoryGirl.define do
@@ -22,12 +18,8 @@
     dropoff_location
     source "Donation"
     comment "It's a fine day for diapers."
-<<<<<<< HEAD
-    inventory
+    storage_location
     organization { Organization.try(:first) || create(:organization) }
-=======
-    storage_location
->>>>>>> b114536f
     # completed false
 
     transient do
