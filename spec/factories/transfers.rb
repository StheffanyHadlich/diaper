# == Schema Information
#
# Table name: transfers
#
#  id              :integer          not null, primary key
#  from_id         :integer
#  to_id           :integer
#  comment         :string
#  created_at      :datetime         not null
#  updated_at      :datetime         not null
#  organization_id :integer
#

FactoryGirl.define do
  factory :transfer do
<<<<<<< HEAD
  	organization { Organization.try(:first) || create(:organization) }
  	from_id { create(:inventory).id }
  	to_id { create(:inventory).id }
  	comment "A comment"
=======
    from_id { create(:storage_location).id }
    to_id { create(:storage_location).id }
    comment "A comment"
>>>>>>> b114536f
  end
end<|MERGE_RESOLUTION|>--- conflicted
+++ resolved
@@ -13,15 +13,9 @@
 
 FactoryGirl.define do
   factory :transfer do
-<<<<<<< HEAD
   	organization { Organization.try(:first) || create(:organization) }
-  	from_id { create(:inventory).id }
-  	to_id { create(:inventory).id }
-  	comment "A comment"
-=======
     from_id { create(:storage_location).id }
     to_id { create(:storage_location).id }
-    comment "A comment"
->>>>>>> b114536f
+  	comment "A comment"
   end
 end