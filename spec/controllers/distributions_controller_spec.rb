--- conflicted
+++ resolved
@@ -2,33 +2,21 @@
   let!(:current_organization) { create(:organization) }
 
   describe "GET #print" do
-<<<<<<< HEAD
-    subject { get :print, params: { organization_id: create(:organization).short_name, id: create(:distribution).id } }
-=======
     subject { get :print, params: { organization_id: current_organization, id: create(:distribution).id } }
->>>>>>> b1c33aea
     it "returns http success" do
       expect(subject).to be_successful
     end
   end
 
   describe "GET #reclaim" do
-<<<<<<< HEAD
-    subject { get :reclaim, params: { organization_id: create(:organization).short_name, id: create(:distribution).id } }
-=======
     subject { get :reclaim, params: { organization_id: current_organization, id: create(:distribution).id } }
->>>>>>> b1c33aea
     it "returns http success" do
       expect(subject).to be_successful
     end
   end
 
   describe "GET #index" do
-<<<<<<< HEAD
-    subject { get :index, params:{ organization_id: create(:organization).short_name } }
-=======
     subject { get :index, params: { organization_id: current_organization } }
->>>>>>> b1c33aea
     it "returns http success" do
       expect(subject).to be_successful
     end
@@ -36,22 +24,22 @@
 
   describe "POST #create" do
     it "redirects to #show on success" do
-      i = create(:inventory, organization: @organization)
-      p = create(:partner, organization: @organization)
+      i = create(:inventory, organization: current_organization)
+      p = create(:partner, organization: current_organization)
 
       expect(i).to be_valid
       expect(p).to be_valid
 
-      post :create, params: { organization_id: @organization.short_name,
+      post :create, params: { organization_id: current_organization.short_name,
                               distribution: { inventory_id: i.id, partner_id: p.id } }
       expect(response).to have_http_status(:redirect)
 
       d = Distribution.last
-      expect(response).to redirect_to(distribution_path(d.id, organization_id: @organization.short_name))
+      expect(response).to redirect_to(distribution_path(d.id, organization_id: current_organization.short_name))
     end
 
     it "renders #new again on failure, with notice" do
-      post :create, params: { organization_id: create(:organization).short_name,
+      post :create, params: { organization_id: current_organization.short_name,
                               distribution: { comment: nil, partner_id: nil, inventory_id: nil } }
       expect(response).to be_successful
       expect(flash[:notice]).to match(/error/i)
@@ -59,14 +47,14 @@
   end
 
   describe "GET #new" do
-    subject { get :new, params:{ organization_id: create(:organization).short_name } }
+    subject { get :new, params:{ organization_id: current_organization.short_name } }
     it "returns http success" do
       expect(subject).to be_successful
     end
   end
 
   describe "GET #show" do
-    subject { get :show, params: { organization_id: create(:organization).short_name, id: create(:distribution).id } }
+    subject { get :show, params: { organization_id: current_organization.short_name, id: create(:distribution).id } }
     it "returns http success" do
       expect(subject).to be_successful
     end
