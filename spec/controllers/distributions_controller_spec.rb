--- conflicted
+++ resolved
@@ -24,33 +24,23 @@
 
   describe "POST #create" do
     it "redirects to #show on success" do
-<<<<<<< HEAD
       i = create(:storage_location)
       p = create(:partner)
-      post :create, params: { distribution: { storage_location_id: i.id, partner_id: p.id } }
-=======
-      i = create(:inventory, organization: current_organization)
-      p = create(:partner, organization: current_organization)
 
       expect(i).to be_valid
       expect(p).to be_valid
 
       post :create, params: { organization_id: current_organization.short_name,
-                              distribution: { inventory_id: i.id, partner_id: p.id } }
+                              { distribution: { storage_location_id: i.id, partner_id: p.id } }
       expect(response).to have_http_status(:redirect)
 
->>>>>>> 7a826ba7
       d = Distribution.last
       expect(response).to redirect_to(distribution_path(d.id, organization_id: current_organization.short_name))
     end
 
     it "renders #new again on failure, with notice" do
-<<<<<<< HEAD
-      post :create, params: { distribution: { comment: nil, partner_id: nil, storage_location_id: nil } }
-=======
       post :create, params: { organization_id: current_organization.short_name,
-                              distribution: { comment: nil, partner_id: nil, inventory_id: nil } }
->>>>>>> 7a826ba7
+                              distribution: { comment: nil, partner_id: nil, storage_location_id: nil } }
       expect(response).to be_successful
       expect(flash[:notice]).to match(/error/i)
     end
