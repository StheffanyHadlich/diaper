--- conflicted
+++ resolved
@@ -1,10 +1,7 @@
 RSpec.describe DistributionsController, type: :controller do
-  let(:distribution) { create(:distribution) }
   let(:default_params) do
     { organization_id: @organization.to_param }
   end
-  let(:storage_location) { create(:storage_location) }
-  let(:partner) { create(:partner) }
 
   context "While signed in" do
     before do
@@ -12,7 +9,14 @@
     end
 
     describe "GET #print" do
-      subject { get :print, params: default_params.merge(id: distribution.id) }
+      subject { get :print, params: default_params.merge(id: create(:distribution).id) }
+      it "returns http success" do
+        expect(subject).to be_successful
+      end
+    end
+
+    describe "GET #reclaim" do
+      subject { get :index, params: default_params.merge(organization_id: @organization, id: create(:distribution).id) }
       it "returns http success" do
         expect(subject).to be_successful
       end
@@ -26,9 +30,6 @@
     end
 
     describe "POST #create" do
-<<<<<<< HEAD
-      it "redirects to #index on success" do
-=======
       let!(:storage_location) { create(:storage_location) }
       let!(:partner) { create(:partner) }
       let(:distribution) do
@@ -37,18 +38,13 @@
 
       it "redirects to #index on success" do
         params = default_params.merge(distribution)
->>>>>>> 0763cebe
         expect(storage_location).to be_valid
         expect(partner).to be_valid
         expect(Flipper).to receive(:enabled?).with(:email_active).and_return(true)
 
         jobs_count = PartnerMailerJob.jobs.count
 
-<<<<<<< HEAD
-        post :create, params: default_params.merge(distribution: { storage_location_id: storage_location.id, partner_id: partner.id })
-=======
         post :create, params: params
->>>>>>> 0763cebe
         expect(response).to have_http_status(:redirect)
 
         expect(response).to redirect_to(distributions_path)
@@ -70,7 +66,7 @@
     end
 
     describe "GET #show" do
-      subject { get :show, params: default_params.merge(id: distribution.id) }
+      subject { get :show, params: default_params.merge(id: create(:distribution).id) }
       it "returns http success" do
         expect(subject).to be_successful
       end
@@ -82,6 +78,9 @@
     end
 
     describe "POST #update" do
+      let(:location) { create(:storage_location) }
+      let(:partner) { create(:partner) }
+
       let(:distribution) { create(:distribution, partner: partner) }
       let(:issued_at) { distribution.issued_at }
       let(:distribution_params) do
@@ -89,7 +88,7 @@
           id: distribution.id,
           distribution: {
             partner_id: partner.id,
-            storage_location_id: storage_location.id,
+            storage_location_id: location.id,
             'issued_at(1i)' => issued_at.to_date.year,
             'issued_at(2i)' => issued_at.to_date.month,
             'issued_at(3i)' => issued_at.to_date.day
