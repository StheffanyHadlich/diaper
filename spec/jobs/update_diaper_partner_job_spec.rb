--- conflicted
+++ resolved
@@ -7,22 +7,16 @@
         allow(DiaperPartnerClient).to receive(:post).and_return(response)
       end
 
-<<<<<<< HEAD
-      UpdateDiaperPartnerJob.perform_async(partner.id)
-
-      expect(partner.reload.status).to eq("pending")
-=======
       it "sets the partner status to pending" do
         with_features email_active: true do
           Sidekiq::Testing.inline! do
             expect do
               UpdateDiaperPartnerJob.perform_async(@partner.id)
               @partner.reload
-            end.to change { @partner.status }.to("Pending")
+            end.to change { @partner.status }.to("pending")
           end
         end
       end
->>>>>>> 3aad6be4
     end
 
     context "with a unsuccessful POST response" do
