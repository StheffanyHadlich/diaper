RSpec.describe UpdateDiaperPartnerJob, job: true do
<<<<<<< HEAD
  describe "Responses >" do
    before do
      @partner = create(:partner)
=======
  describe ".perform_async" do
    it "updates partner status to Pending" do
      Sidekiq::Testing.inline! do
        partner = create(:partner)

        UpdateDiaperPartnerJob.perform_async(partner.id)

        expect(partner.reload.status).to eq("Pending")
      end
>>>>>>> 9e6aec3d
    end
    context "with a successful POST response" do
      before do
        response = double("Response", value: Net::HTTPSuccess)
        allow(DiaperPartnerClient).to receive(:post).and_return(response)
      end

<<<<<<< HEAD
      it "sets the partner status to pending" do
        with_features email_active: true do
          Sidekiq::Testing.inline! do
            expect do
              UpdateDiaperPartnerJob.perform_async(@partner.id)
              @partner.reload
            end.to change { @partner.status }.to("Pending")
          end
        end
      end
    end

    context "with a unsuccessful POST response" do
      before do
        response = double("Response", value: nil)
        allow(DiaperPartnerClient).to receive(:post).and_return(response)
      end

      it "sets the partner status to error" do
        Sidekiq::Testing.inline! do
          expect do
            UpdateDiaperPartnerJob.perform_async(@partner.id)
            @partner.reload
          end.to change { @partner.status }.to("Error")
        end
=======
    it "posts via DiaperPartnerClient" do
      Sidekiq::Testing.inline! do
        partner = create(:partner)
        allow(Flipper).to receive(:enabled?) { true }

        expect(DiaperPartnerClient).to receive(:post)

        UpdateDiaperPartnerJob.perform_async(partner.id)
>>>>>>> 9e6aec3d
      end
    end
  end
end<|MERGE_RESOLUTION|>--- conflicted
+++ resolved
@@ -1,27 +1,12 @@
 RSpec.describe UpdateDiaperPartnerJob, job: true do
-<<<<<<< HEAD
   describe "Responses >" do
-    before do
-      @partner = create(:partner)
-=======
-  describe ".perform_async" do
-    it "updates partner status to Pending" do
-      Sidekiq::Testing.inline! do
-        partner = create(:partner)
-
-        UpdateDiaperPartnerJob.perform_async(partner.id)
-
-        expect(partner.reload.status).to eq("Pending")
-      end
->>>>>>> 9e6aec3d
-    end
     context "with a successful POST response" do
       before do
+        @partner = create(:partner)
         response = double("Response", value: Net::HTTPSuccess)
         allow(DiaperPartnerClient).to receive(:post).and_return(response)
       end
 
-<<<<<<< HEAD
       it "sets the partner status to pending" do
         with_features email_active: true do
           Sidekiq::Testing.inline! do
@@ -36,27 +21,32 @@
 
     context "with a unsuccessful POST response" do
       before do
+        @partner = create(:partner)
         response = double("Response", value: nil)
         allow(DiaperPartnerClient).to receive(:post).and_return(response)
       end
 
       it "sets the partner status to error" do
-        Sidekiq::Testing.inline! do
-          expect do
-            UpdateDiaperPartnerJob.perform_async(@partner.id)
-            @partner.reload
-          end.to change { @partner.status }.to("Error")
+        with_features email_active: true do
+          Sidekiq::Testing.inline! do
+            expect do
+              UpdateDiaperPartnerJob.perform_async(@partner.id)
+              @partner.reload
+            end.to change { @partner.status }.to("Error")
+          end
         end
-=======
-    it "posts via DiaperPartnerClient" do
-      Sidekiq::Testing.inline! do
-        partner = create(:partner)
-        allow(Flipper).to receive(:enabled?) { true }
+      end
+      it "posts via DiaperPartnerClient" do
+        with_features email_active: true do
+          Sidekiq::Testing.inline! do
+            partner = create(:partner)
+            allow(Flipper).to receive(:enabled?) { true }
 
-        expect(DiaperPartnerClient).to receive(:post)
+            expect(DiaperPartnerClient).to receive(:post)
 
-        UpdateDiaperPartnerJob.perform_async(partner.id)
->>>>>>> 9e6aec3d
+            UpdateDiaperPartnerJob.perform_async(partner.id)
+          end
+        end
       end
     end
   end
