# This file is copied to spec/ when you run 'rails generate rspec:install'
ENV['RAILS_ENV'] ||= 'test'
require File.expand_path('../../config/environment', __FILE__)
# Prevent database truncation if the environment is production
abort("The Rails environment is running in production mode!") if Rails.env.production?
require 'spec_helper'
require 'rspec/rails'
require 'capybara/rails'
require 'pry'

# Add additional requires below this line. Rails is not loaded until this point!

# Requires supporting ruby files with custom matchers and macros, etc, in
# spec/support/ and its subdirectories. Files matching `spec/**/*_spec.rb` are
# run as spec files by default. This means that files in spec/support that end
# in _spec.rb will both be required and run as specs, causing the specs to be
# run twice. It is recommended that you do not name files matching this glob to
# end with _spec.rb. You can configure this pattern with the --pattern
# option on the command line or in ~/.rspec, .rspec or `.rspec-local`.
#
# The following line is provided for convenience purposes. It has the downside
# of increasing the boot-up time by auto-requiring all files in the support
# directory. Alternatively, in the individual `*_spec.rb` files, manually
# require only the support files necessary.
#
Dir[Rails.root.join('spec/support/**/*.rb')].each { |f| require f }

# Checks for pending migration and applies them before tests are run.
# If you are not using ActiveRecord, you can remove this line.
ActiveRecord::Migration.maintain_test_schema!

RSpec.configure do |config|

  config.include Devise::Test::ControllerHelpers, type: :controller
  config.include Devise::Test::ControllerHelpers, type: :view
  config.include Devise::Test::IntegrationHelpers, type: :feature

  # If you're not using ActiveRecord, or you'd prefer not to run each of your
  # examples within a transaction, remove the following line or assign false
  # instead of true.
  config.use_transactional_fixtures = false

  # Make FactoryGirl easier.
  config.include FactoryGirl::Syntax::Methods

  # Preparatifyication
  config.before(:suite) do
    DatabaseCleaner.clean_with(:truncation)
    DatabaseCleaner.strategy = :transaction
    #__start_db_cleaning_with_log
    #__sweep_up_db_with_log
    __start_db_cleaning_with_log
    __lint_with_log
    __sweep_up_db_with_log
  end

  config.before(:each) do
    __start_db_cleaning_with_log

    # prepare a default @organization and @user to always be available for testing
    @organization = create(:organization)
    @user = create(:user)
  end

  config.after(:each) do
    __sweep_up_db_with_log
  end

<<<<<<< HEAD
=======

>>>>>>> 0620c378
  # RSpec Rails can automatically mix in different behaviours to your tests
  # based on their file location, for example enabling you to call `get` and
  # `post` in specs under `spec/controllers`.
  #
  # You can disable this behaviour by removing the line below, and instead
  # explicitly tag your specs with their type, e.g.:
  #
  #     RSpec.describe UsersController, :type => :controller do
  #       # ...
  #     end
  #
  # The different available types are documented in the features, such as in
  # https://relishapp.com/rspec/rspec-rails/docs
  config.infer_spec_type_from_file_location!

  # Filter lines from Rails gems in backtraces.
  config.filter_rails_from_backtrace!
  # arbitrary gems may also be filtered via:
  # config.filter_gems_from_backtrace("gem name")
end

def __start_db_cleaning_with_log
  Rails.logger.info "======> SISYPHUS, PUSH THAT BOULDER BACK UP THE HILL <========"
  DatabaseCleaner.start
end

def __sweep_up_db_with_log
  DatabaseCleaner.clean
  Rails.logger.info "========= ONE MUST IMAGINE SISYPHUS HAPPY ===================="
end

def __lint_with_log
  Rails.logger.info "////////////////// LINTING ////////////////////"
  FactoryGirl.lint
  Rails.logger.info "////////////////// END LINT ///////////////////"
end<|MERGE_RESOLUTION|>--- conflicted
+++ resolved
@@ -66,10 +66,6 @@
     __sweep_up_db_with_log
   end
 
-<<<<<<< HEAD
-=======
-
->>>>>>> 0620c378
   # RSpec Rails can automatically mix in different behaviours to your tests
   # based on their file location, for example enabling you to call `get` and
   # `post` in specs under `spec/controllers`.
