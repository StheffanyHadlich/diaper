Rails.application.routes.draw do
  devise_for :users

  scope path: ':organization_id' do
    resources :transfers, only: [:index, :create, :new, :show]

    resources :distributions, only: [:index, :create, :new, :show] do
      get :print, on: :member
      post :reclaim, on: :member
    end

    resources :barcode_items
    resources :dropoff_locations
    resources :items
    resources :partners

    resources :donations do
      patch :add_item, on: :member
      patch :remove_item, on: :member
      patch :complete, on: :member
    end

    resources :inventories
  end

<<<<<<< HEAD
=======
  resources :storage_locations

>>>>>>> b114536f
  # For details on the DSL available within this file, see http://guides.rubyonrails.org/routing.html
  root "landing#index"
end<|MERGE_RESOLUTION|>--- conflicted
+++ resolved
@@ -3,7 +3,7 @@
 
   scope path: ':organization_id' do
     resources :transfers, only: [:index, :create, :new, :show]
-
+    resources :storage_locations
     resources :distributions, only: [:index, :create, :new, :show] do
       get :print, on: :member
       post :reclaim, on: :member
@@ -20,14 +20,8 @@
       patch :complete, on: :member
     end
 
-    resources :inventories
   end
 
-<<<<<<< HEAD
-=======
-  resources :storage_locations
-
->>>>>>> b114536f
   # For details on the DSL available within this file, see http://guides.rubyonrails.org/routing.html
   root "landing#index"
 end