--- conflicted
+++ resolved
@@ -1,5 +1,6 @@
 Rails.application.routes.draw do
-<<<<<<< HEAD
+  devise_for :users
+
   scope path: ':organization_id' do
     resources :transfers, only: [:index, :create, :new, :show]
 
@@ -20,29 +21,6 @@
     end
 
     resources :inventories
-=======
-  devise_for :users
-
-  resources :transfers, only: [:index, :create, :new, :show]
-
-  resources :distributions, only: [:index, :create, :new, :show] do
-    get :print, on: :member
-    post :reclaim, on: :member
-  end
-
-  resources :barcode_items
-
-  resources :dropoff_locations
-
-  resources :items
-
-  resources :partners
-
-  resources :donations do
-    patch :add_item, on: :member
-    patch :remove_item, on: :member
-    patch :complete, on: :member
->>>>>>> e3f8f7ea
   end
 
   # For details on the DSL available within this file, see http://guides.rubyonrails.org/routing.html
