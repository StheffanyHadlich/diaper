Rails.application.routes.draw do
  devise_for :users
  resources :admins do
    collection do
      post :invite_user
    end
  end
  resources :canonical_items

  scope path: ":organization_id" do
    resources :users
    resource :organization do
      collection do
        get :manage
      end
    end

    resources :adjustments, except: %i(edit update)
    resources :transfers, only: %i(index create new show)
    resources :storage_locations do
      collection do
        post :import_csv
        post :import_inventory
      end
      member do
        get :inventory
      end
    end

    resources :distributions, only: %i(index create new show) do
      get :print, on: :member
      post :reclaim, on: :member
    end

    resources :barcode_items do
      get :find, on: :collection
    end
    resources :donation_sites do
      collection do
        post :import_csv
      end
    end
    resources :diaper_drive_participants, except: [:destroy] do
      collection do
        post :import_csv
      end
    end
    resources :items
    resources :partners do
      collection do
        post :import_csv
      end
    end

    resources :donations do
      collection do
        get :scale
        post :scale_intake
      end
      patch :add_item, on: :member
      patch :remove_item, on: :member
    end

    resources :purchases

<<<<<<< HEAD
    get 'dashboard', to: 'dashboard#index'
    get 'csv', to: 'data_exports#csv'

    resources :data_exports, only: [:index] do
      collection do
        get :csv
      end
    end
=======
    get "dashboard", to: "dashboard#index"
>>>>>>> 06837439
  end

  # For details on the DSL available within this file, see http://guides.rubyonrails.org/routing.html

  get "pages/:name", to: "static#page"
  root "static#index"
end<|MERGE_RESOLUTION|>--- conflicted
+++ resolved
@@ -63,18 +63,8 @@
 
     resources :purchases
 
-<<<<<<< HEAD
-    get 'dashboard', to: 'dashboard#index'
-    get 'csv', to: 'data_exports#csv'
-
-    resources :data_exports, only: [:index] do
-      collection do
-        get :csv
-      end
-    end
-=======
     get "dashboard", to: "dashboard#index"
->>>>>>> 06837439
+    get "csv", to: "data_exports#csv"
   end
 
   # For details on the DSL available within this file, see http://guides.rubyonrails.org/routing.html
