--- conflicted
+++ resolved
@@ -4,15 +4,6 @@
   end
 
   def create
-<<<<<<< HEAD
-    @dropoff_location = current_organization.dropoff_locations.create(dropoff_location_params)
-    if @dropoff_location.save
-      redirect_to dropoff_locations_path, notice: "New dropoff location added!"
-    else
-      flash[:alert] = "There was an error with this dropoff location, try again?"
-      render action: :new
-    end      
-=======
     @dropoff_location = current_organization.dropoff_locations.new(dropoff_location_params)
     if @dropoff_location.save
     redirect_to dropoff_locations_path, notice: "New dropoff location added!"
@@ -20,7 +11,6 @@
     flash[:alert] = "Something didn't work quite right -- try again?"
     render action: :new
     end
->>>>>>> b389087e
   end
 
   def new
