class DistributionsController < ApplicationController
  rescue_from Errors::InsufficientAllotment, with: :insufficient_amount!

  def print
    @distribution = Distribution.find(params[:id])
    @filename = format("%s %s.pdf", @distribution.partner.name, sortable_date(@distribution.created_at))
  end

  def reclaim
    ActiveRecord::Base.transaction do
      @distribution_id = params[:id]
      distribution = Distribution.find(params[:id])
      distribution.storage_location.reclaim!(distribution)
      distribution.destroy!
    end

    flash[:notice] = "Distribution #{@distribution_id} has been reclaimed!"
    redirect_to distributions_path
  end

  def index
    @distributions = current_organization
                     .distributions
                     .includes(:partner, :storage_location, :line_items, :items)
                     .order(created_at: :desc)
  end

  def create
    @distribution = Distribution.new(distribution_params.merge(organization: current_organization))

    if @distribution.valid?
      if params[:commit] == "Preview Distribution"
        @distribution.combine_duplicates
        @line_items = @distribution.line_items
        render :show
      else
        @distribution.storage_location.distribute!(@distribution)

        if @distribution.save
          flash[:notice] = "Distribution created!"
          redirect_to distributions_path
        else
          flash[:error] = "There was an error, try again?"
          render :new
        end
      end
    else
      @storage_locations = current_organization.storage_locations
      flash[:error] = "An error occurred, try again?"
      logger.error "failed to save distribution: #{@distribution.errors.full_messages}"
      render :new
    end
  rescue Errors::InsufficientAllotment => ex
    @storage_locations = current_organization.storage_locations
    @items = current_organization.items.alphabetized
    flash[:error] = ex.message
    render :new
  end

  def new
    @distribution = Distribution.new
    @distribution.line_items.build
    @distribution.copy_from_donation(params[:donation_id], params[:storage_location_id])
    @items = current_organization.items.alphabetized
    @storage_locations = current_organization.storage_locations
  end

  def show
    @distribution = Distribution.includes(:line_items).includes(:storage_location).find(params[:id])
    @line_items = @distribution.line_items
  end

<<<<<<< HEAD
  def edit
    @distribution = Distribution.includes(:line_items).includes(:storage_location).find(params[:id])
    @distribution.line_items.build
    @items = current_organization.items.alphabetized
    @storage_locations = current_organization.storage_locations
  end

  def update
    distribution = Distribution.includes(:line_items).includes(:storage_location).find(params[:id])
    distribution.combine_duplicates
    new_distribution_params = distribution_params.merge(organization: current_organization)
    distribution.storage_location.update_distribution!(distribution, new_distribution_params)
    @distribution = Distribution.includes(:line_items).includes(:storage_location).find(params[:id])
    @line_items = @distribution.line_items
    flash[:notice] = "Distribution updated!"
    render :show
=======
  def pick_ups
    @pick_ups = current_organization.distributions
>>>>>>> a98c8c4f
  end

  def insufficient_amount!
    respond_to do |format|
      format.html { render template: "errors/insufficient", layout: "layouts/application", status: :ok }
      format.json { render nothing: true, status: :ok }
    end
  end

  private

  def distribution_params
    params.require(:distribution).permit(:comment, :agency_rep, :issued_at, :partner_id, :storage_location_id, line_items_attributes: %i(item_id quantity _destroy))
  end
end<|MERGE_RESOLUTION|>--- conflicted
+++ resolved
@@ -70,7 +70,6 @@
     @line_items = @distribution.line_items
   end
 
-<<<<<<< HEAD
   def edit
     @distribution = Distribution.includes(:line_items).includes(:storage_location).find(params[:id])
     @distribution.line_items.build
@@ -87,10 +86,10 @@
     @line_items = @distribution.line_items
     flash[:notice] = "Distribution updated!"
     render :show
-=======
+  end
+  
   def pick_ups
     @pick_ups = current_organization.distributions
->>>>>>> a98c8c4f
   end
 
   def insufficient_amount!
