--- conflicted
+++ resolved
@@ -8,13 +8,9 @@
 #  dropoff_location_id :integer
 #  created_at          :datetime
 #  updated_at          :datetime
-<<<<<<< HEAD
-#  inventory_id        :integer
 #  comment             :text
 #  organization_id     :integer
-=======
 #  storage_location_id :integer
->>>>>>> b114536f
 #
 
 class Donation < ApplicationRecord
@@ -25,13 +21,7 @@
   belongs_to :storage_location
   has_many :items, through: :line_items
 
-<<<<<<< HEAD
-  validates :dropoff_location, :inventory, :source, :organization, presence: true
-=======
-  validates :dropoff_location, presence: true
-  validates :storage_location, presence: true
-  validates :source, presence: true
->>>>>>> b114536f
+  validates :dropoff_location, :storage_location, :source, :organization, presence: true
 
   scope :completed, -> { where(completed: true) }
   scope :incomplete, -> { where(completed: false) }
