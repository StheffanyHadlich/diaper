--- conflicted
+++ resolved
@@ -21,28 +21,18 @@
   belongs_to :organization # Automatically validates presence as of Rails 5
   has_many :donations, inverse_of: :diaper_drive_participant
 
-<<<<<<< HEAD
   validates :contact_name, presence: { message: "Must provide a name or a business name" }, if: Proc.new { |ddp| ddp.business_name.blank? }
   validates :business_name, presence: { message: "Must provide a name or a business name" }, if: Proc.new { |ddp| ddp.contact_name.blank? }
   validates :phone, presence: { message: "Must provide a phone or an e-mail" }, if: Proc.new { |ddp| ddp.email.blank? }
   validates :email, presence: { message: "Must provide a phone or an e-mail" }, if: Proc.new { |ddp| ddp.phone.blank? }
-=======
-  validates :name, presence: true
-  validates :phone, presence: { message: "Must provide a phone or an e-mail" }, if: proc { |ddp| ddp.email.blank? }
-  validates :email, presence: { message: "Must provide a phone or an e-mail" }, if: proc { |ddp| ddp.phone.blank? }
->>>>>>> 06837439
+
 
   def volume
     donations.map { |d| d.line_items.total }.reduce(:+)
   end
 
-<<<<<<< HEAD
   def self.import_csv(filename,organization)
     CSV.parse(filename, :headers => true) do |row|
-=======
-  def self.import_csv(filename, organization)
-    CSV.parse(filename, headers: true) do |row|
->>>>>>> 06837439
       loc = DiaperDriveParticipant.new(row.to_hash)
       loc.organization_id = organization
       loc.save!
