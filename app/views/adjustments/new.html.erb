--- conflicted
+++ resolved
@@ -9,11 +9,7 @@
       <i class="fa fa-dashboard"></i> Home
     <% end %>
     </li>
-<<<<<<< HEAD
-    <li><%= link_to "Distributions", (adjustments_path) %></li>
-=======
-    <li><%= link_to "Adjustments", (adjustments_path) %></li>
->>>>>>> 5a2453fe
+    <li><%= link_to "Inventory Adjustments", (adjustments_path) %></li>
     <li class="active"> New Adjustment</li>
   </ol>
 </section>
@@ -55,21 +51,6 @@
         <div id="adjustment_line_items" data-capture-barcode="true">
           <%= render 'line_item_fields', f: item %>
         </div>
-<<<<<<< HEAD
-=======
-        <div class="row links">
-          <div class="col-xs-12">
-            <%= link_to_add_association f, :line_items,
-            data: {
-              association_insertion_node: "#adjustment_line_items",
-              association_insertion_method: "append"
-            }, id: "__add_line_item", class: "btn btn-md btn-success", style: "margin-top: 1rem;" do
-            %>
-              <i class="fa fa-plus"></i> Add another item
-            <% end %>
-          </div>
-        </div>
->>>>>>> 5a2453fe
       <% end %>
       <div class="row links">
         <div class="col-xs-12">
