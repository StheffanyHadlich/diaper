--- conflicted
+++ resolved
@@ -25,68 +25,8 @@
     </div>
   </div>
   <div class="box-body">
-
-<<<<<<< HEAD
-  <% if @storage_location.items.empty? %>
-    <div class="import-storage-location">
-      <!-- Button HTML (to Trigger Modal) -->
-      <a href="#importStorageLocationModal" class="btn btn-lg btn-primary" data-toggle="modal">Import Baseline Inventory</a>
-
-      <!-- Modal HTML -->
-      <div id="importStorageLocationModal" class="modal fade">
-        <div class="modal-dialog onboarding_steps">
-          <div class="modal-content">
-            <div class="modal-header">
-              <button type="button" class="close" data-dismiss="modal" aria-hidden="true">&times;</button>
-              <h4 class="modal-title">Import Storage Location Instructions:</h4>
-            </div><!-- /.modal-header -->
-            <div class="modal-body">
-              <div class="row">
-                <div class="col-md-6 col-sm-12" style="padding-top: 30px;">
-                  <i class="fa fa-download fa-4x" aria-hidden="true"></i>
-                  <h3 class="text-info">1. Download example CSV file</h3>
-                  <ul>
-                    <li>Open the csv file with excel <br>or your favourite spreadsheet program.</li>
-                    <li>Enter your quantities for each item.</li>
-                    <li>Save the file as a csv file.</li>
-                    <li>DO NOT CHANGE ANY ITEM NAME.</li>
-                    <li><%= link_to storage_location_path(@storage_location, :format => :csv), :class => "btn btn-md btn-info" do %><i class="fa fa-download"></i> Download example CSV <% end %></li>
-                  </ul>
-                </div>
-                <div class="col-md-6 col-sm-12" style="padding-top: 30px;">
-                  <i class="fa fa-file-text-o fa-4x" aria-hidden="true"></i>
-                  <h3 class="text-info">2. Upload your CSV file</h3>
-                  <%= form_tag import_inventory_storage_locations_path(storage_location: @storage_location.id), multipart: true do %>
-                    <ul>
-                      <li>Click the choose file button and <br>navigate to the saved file and select it.</li>
-                      <li>
-                        <%= file_field_tag :file, :accept => 'text/csv', class: "form-control-file", style: "margin: auto;" %>
-                      </li>
-                      <li style="margin-bottom: 27px;">Then click the "Import CSV" button <br>to import your storage locations.</li>
-                      <li>
-                        <%= button_tag :class => "btn btn-md btn-info" do %>
-                          <i class="fa fa-upload"></i> Import CSV
-                        <% end #button %>
-                      </li>
-                    </ul>
-                  <% end #form %>
-                </div>
-              </div><!-- / row -->
-            </div><!-- /.modal-body -->
-            <div class="modal-footer">
-              <small>Note: You're only able to run the import one time to prevent accidental imports or writing over existing locations!</small>
-            </div><!-- /.modal-footer -->
-          </div><!-- /.modal-content -->
-        </div><!-- /.modal-dialog -->
-      </div><!-- /.modal -->
-    </div><!-- /.import-storage-location -->
-  <% end %>
-
-=======
-    
-<h3 class="box-title"><%= @storage_location.name %></h3>
->>>>>>> 5d306314
-  <p><%= @storage_location.address %></p>
+    <h3 class="box-title"><%= @storage_location.name %></h3>
+    <p><%= @storage_location.address %></p>
   
   <div class="row">
     <div class="col-xs-12">
@@ -157,37 +97,48 @@
 </div>
 </section>
 
-
 <!-- Modal HTML -->
-    <div id="importStorageLocationModal" class="modal fade">
-        <div class="modal-dialog">
-            <div class="modal-content">
-                <div class="modal-header">
-                    <button type="button" class="close" data-dismiss="modal" aria-hidden="true">&times;</button>
-                    <h2 class="modal-title">Import Storage Locations Instructions:</h2>
-                </div>
-                <div class="modal-body">
-                  <ol>
-                    <li><%= link_to storage_location_path(@storage_location, :format => :csv), :class => "btn btn-xs btn-info" do %><i class="fa fa-download"></i> Download Inventory Items<% end %></li>
-                    <li>Open file and enter quantities for each item.</li>
-                    <li>DO NOT CHANGE ANY ITEM NAME.</li>
-                    <li>Click the choose file button (below) and navigate to the saved file and select it.</li>
-                    <li>Then click the Import Inventory button (below) to import your storage locations.</li>
-                  </ol>
-                <p class="text-warning"><small>Note: You're only able to run the import one time to prevent accidental imports or writing over existing locations!</small></p>
-                </div>
-                <div class="modal-footer">
-                  <%= form_tag import_inventory_storage_locations_path(storage_location: @storage_location.id), multipart: true do %>
-                    <div class="form-group">
-                      <%= file_field_tag :file, :accept => 'text/csv', class: "form-control-file" %>
-                    </div>
-                    <div class="form-group">
-                      <%= button_tag :class => "btn btn-lg btn-primary" do %>
-                        <i class="fa fa-upload"></i> Import Inventory
-                      <% end %>
-                    </div>
-                  <% end %>
-                </div>
-            </div>
-        </div>
-    </div>+<div id="importStorageLocationModal" class="modal fade">
+  <div class="modal-dialog onboarding_steps">
+    <div class="modal-content">
+      <div class="modal-header">
+        <button type="button" class="close" data-dismiss="modal" aria-hidden="true">&times;</button>
+        <h4 class="modal-title">Import Storage Location Instructions:</h4>
+      </div><!-- /.modal-header -->
+      <div class="modal-body">
+        <div class="row">
+          <div class="col-md-6 col-sm-12" style="padding-top: 30px;">
+            <i class="fa fa-download fa-4x" aria-hidden="true"></i>
+            <h3 class="text-info">1. Download example CSV file</h3>
+            <ul>
+              <li>Open the csv file with excel <br>or your favourite spreadsheet program.</li>
+              <li>Enter your quantities for each item.</li>
+              <li>Save the file as a csv file.</li>
+              <li>DO NOT CHANGE ANY ITEM NAME.</li>
+              <li><%= download_button_to storage_location_path(@storage_location, :format => :csv), { size: "md", text: "Download example CSV" } %></li>
+            </ul>
+          </div>
+          <div class="col-md-6 col-sm-12" style="padding-top: 30px;">
+            <i class="fa fa-file-text-o fa-4x" aria-hidden="true"></i>
+            <h3 class="text-info">2. Upload your CSV file</h3>
+            <%= form_tag import_inventory_storage_locations_path(storage_location: @storage_location.id), multipart: true do %>
+              <ul>
+                <li>Click the choose file button and <br>navigate to the saved file and select it.</li>
+                <li>
+                  <%= file_field_tag :file, :accept => 'text/csv', class: "form-control-file", style: "margin: auto;" %>
+                </li>
+                <li style="margin-bottom: 27px;">Then click the "Import CSV" button <br>to import your storage locations.</li>
+                <li>
+                  <%= submit_button({ text: "Import CSV", icon: "upload", size: "md" }) %>
+                </li>
+              </ul>
+            <% end #form %>
+          </div>
+        </div><!-- / row -->
+      </div><!-- /.modal-body -->
+      <div class="modal-footer">
+        <small>Note: You're only able to run the import one time to prevent accidental imports or writing over existing locations!</small>
+      </div><!-- /.modal-footer -->
+    </div><!-- /.modal-content -->
+  </div><!-- /.modal-dialog -->
+</div><!-- /.modal -->