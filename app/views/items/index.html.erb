<section class="content-header">
  <% content_for :title, "#{current_organization.name} - Inventory - Items" %>
  <h1>
    Item Types
    <small>for <%= current_organization.name %></small>
  </h1>
  <ol class="breadcrumb">
    <li><%= link_to(dashboard_path) do %>
      <i class="fa fa-dashboard"></i> Home
    <% end %>
    </li>
    <li><a href="#">All Items</a></li>
  </ol>
</section>

<!-- Main content -->
<section class="content">
  <div class="box">
<<<<<<< HEAD
    <div class="box-header with-border bg-gray">
        <section id="filters">
        <%= form_tag(items_path, method: :get) do |f| %>
          <div class="row">
            <div class="form-group col-lg-3 col-md-4 col-sm-6 col-xs-12">
              <%= label_tag "Filter by Item Category" %>
              <%= collection_select(:filters, :in_category, @categories || {}, :category, :category, { include_blank: true }, class: "form-control") %>
              <%= label_tag "Filter by Base Item" %>
              <%= collection_select(:filters, :by_canonical_item, @canonical_items, :id, :name, { include_blank: true }, class: "form-control") %>
            </div>
          </div>
          <div class="row">
            <div class="col-xs-12">
            <%= button_tag type: "submit", class: "btn btn-primary btn-md" do %>
              <i class="fa fa-filter"></i> Filter
            <% end %>
            <%= link_to items_path, class: "btn btn-outline-primary btn-md" do %>
              <i class="fa fa-ban"></i> Clear Filters
            <% end %>
            <div class="btn-group pull-right">
              <%= link_to new_item_path(organization_id: current_organization), class: "btn btn-success" do %>
                <i class="fa fa-plus"></i> Create New Item
              <% end %>
              <% if @items.length > 0 %>
                <%= link_to csv_data_exports_path(format: :csv, type: "Item"), class: "btn btn-secondary" do %>
                  <i class="fa fa-download" aria-hidden="true"></i> Export Items
                <% end %>
              <% end %>
            </div>
          </div>
        </div><!-- /.row -->
        <% end #form %>
        </section>
    </div><!-- /.box-header -->
=======
    <%= render partial: 'header' %>
>>>>>>> 06837439
    <div class="box-body">
      <div class="row">
        <div class="col-xs-12">
          <ul class="nav nav-tabs">
            <li role="presentation" class="active"><a data-toggle="tab" href="#sectionA">Item List</a></li>
            <li role="presentation"><a data-toggle="tab" href="#sectionB">Items and Quantity</a></li>
            <li role="presentation"><a data-toggle="tab" href="#sectionC">Items, Quantity, and Location</a></li>
          </ul>

          <div class="tab-content">
            <%= render partial: 'item_list' %>
            <%= render partial: 'items_and_quantity' %>
            <%= render partial: 'items_quantity_and_location' %>
          </div><!-- /.tab-content -->
        </div><!-- /.col-xs-12 -->
      </div><!-- /.row -->
    </div><!-- /.box-body -->
  </div><!-- /.box -->
</section><!-- /.content --><|MERGE_RESOLUTION|>--- conflicted
+++ resolved
@@ -16,44 +16,7 @@
 <!-- Main content -->
 <section class="content">
   <div class="box">
-<<<<<<< HEAD
-    <div class="box-header with-border bg-gray">
-        <section id="filters">
-        <%= form_tag(items_path, method: :get) do |f| %>
-          <div class="row">
-            <div class="form-group col-lg-3 col-md-4 col-sm-6 col-xs-12">
-              <%= label_tag "Filter by Item Category" %>
-              <%= collection_select(:filters, :in_category, @categories || {}, :category, :category, { include_blank: true }, class: "form-control") %>
-              <%= label_tag "Filter by Base Item" %>
-              <%= collection_select(:filters, :by_canonical_item, @canonical_items, :id, :name, { include_blank: true }, class: "form-control") %>
-            </div>
-          </div>
-          <div class="row">
-            <div class="col-xs-12">
-            <%= button_tag type: "submit", class: "btn btn-primary btn-md" do %>
-              <i class="fa fa-filter"></i> Filter
-            <% end %>
-            <%= link_to items_path, class: "btn btn-outline-primary btn-md" do %>
-              <i class="fa fa-ban"></i> Clear Filters
-            <% end %>
-            <div class="btn-group pull-right">
-              <%= link_to new_item_path(organization_id: current_organization), class: "btn btn-success" do %>
-                <i class="fa fa-plus"></i> Create New Item
-              <% end %>
-              <% if @items.length > 0 %>
-                <%= link_to csv_data_exports_path(format: :csv, type: "Item"), class: "btn btn-secondary" do %>
-                  <i class="fa fa-download" aria-hidden="true"></i> Export Items
-                <% end %>
-              <% end %>
-            </div>
-          </div>
-        </div><!-- /.row -->
-        <% end #form %>
-        </section>
-    </div><!-- /.box-header -->
-=======
     <%= render partial: 'header' %>
->>>>>>> 06837439
     <div class="box-body">
       <div class="row">
         <div class="col-xs-12">
