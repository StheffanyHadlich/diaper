--- conflicted
+++ resolved
@@ -18,53 +18,7 @@
 </head>
 <body>
 <!-- Site wrapper -->
-<<<<<<< HEAD
 <div id="wrapper">
-=======
-<div class="wrapper">
-
-  <header class="main-header">
-    <!-- Logo -->
-    <% if user_signed_in? %>
-      <a href="<%= root_path %>" class="logo">
-    <% end %>
-    <!-- mini logo for sidebar mini 50x50 pixels -->
-    <span class="logo-mini"><img src="/img/diaper-base-logo-icon.svg" alt="DiaperBase Logo (icon)" title="DiaperBase">
-    </span>
-    <!-- logo for regular state and mobile devices -->
-    <span class="logo-lg"><%= image_tag "/img/diaper-base-logo-words-white.svg", alt: "DiaperBase Logo", id: "logo" %></span>
-    </a>
-    <!-- Header Navbar: style can be found in header.less -->
-    <nav class="navbar navbar-static-top">
-      <!-- Sidebar toggle button-->
-      <a href="#" class="sidebar-toggle" data-toggle="push-menu" role="button">
-        <span class="sr-only">Toggle navigation</span>
-        <span class="icon-bar"></span>
-        <span class="icon-bar"></span>
-        <span class="icon-bar"></span>
-      </a>
-
-      <% if user_signed_in? && current_organization.present? %>
-        <% if admin_namespace? %>
-          <%= render partial: "layouts/lte_admin_navbar" %>
-        <% else %>
-          <%= render partial: "layouts/lte_navbar" %>
-        <% end %>
-      <% else %>
-        <div class="navbar-custom-menu">
-         <ul class="nav navbar-nav">
-          <li class="user user-menu">
-           <%= delete_button_to destroy_user_session_path(organization_id: nil), { text: "Log out", icon: "sign-out", no_confirm: true, size: "md" } %>
-          </li>
-         </ul>
-        </div>
-      <% end %>
-    </nav>
-  </header>
-
-  <!-- =============================================== -->
-  <% # If there's no organization set, most of these routes won't work. %>
->>>>>>> 8dda5f8e
   <% if user_signed_in? %>
     <% if admin_namespace? %>
       <%= render partial: "layouts/admin_sidebar" %>
@@ -93,8 +47,4 @@
   </div>
 </div>
 </body>
-<<<<<<< HEAD
-=======
-<div class="modal fade" id="modal_new" role="dialog"></div>
->>>>>>> 8dda5f8e
 </html>