<!-- Left side column. contains the sidebar -->
<<<<<<< HEAD
  <aside class="main-sidebar">
    <!-- sidebar: style can be found in sidebar.less -->
    <section class="sidebar">
      <!-- sidebar menu: : style can be found in sidebar.less -->
      <ul class="sidebar-menu" data-widget="tree">
        <li class="header all-caps">Main Navigation</li>
        <li class="<%= active_class(['dashboard']) %>">
            <%= link_to(admin_dashboard_path) do %>
              <i class="fa fa-lock"></i> <span>Admin Dashboard</span>
            <% end %>
          </li>
        <li class="<%= active_class(['barcode_items']) %> treeview">
          <a href="#">
            <i class="fa fa-barcode"></i>
            <span>Barcode Items</span>
            <span class="pull-right-container">
              <i class="fa fa-angle-left pull-right"></i>
            </span>
          </a>
          <ul class="treeview-menu">
            <li class="<%= 'active' if current_page?(admin_barcode_items_path) %>">
              <%= link_to(admin_barcode_items_path) do %>
                <i class="fa fa-circle-o"></i> All Barcodes
              <% end %>
            </li>
            <li class="<%= 'active' if current_page?(new_admin_barcode_item_path) %>">
              <%= link_to(new_admin_barcode_item_path) do %>
                <i class="fa fa-plus-circle"></i> New Barcoded Item
              <% end %>
            </li>
          </ul>
        </li>
        <li class="<%= active_class(['canonical_items']) %> treeview">
          <a href="#">
            <i class="fa fa-book"></i>
            <span>Canonical Items</span>
            <span class="pull-right-container">
              <i class="fa fa-angle-left pull-right"></i>
            </span>
          </a>
          <ul class="treeview-menu">
            <li class="<%= 'active' if current_page?(admin_canonical_items_path) %>">
              <%= link_to(admin_canonical_items_path) do %>
                <i class="fa fa-circle-o"></i> All Canonical Items
              <% end %>
            </li>
            <li class="<%= 'active' if current_page?(new_admin_canonical_item_path) %>">
              <%= link_to(new_admin_canonical_item_path) do %>
                <i class="fa fa-plus-circle"></i> New Canonical Item
              <% end %>
            </li>
          </ul>
        </li>
        <li>
        <li class="<%= active_class(['organizations']) %> treeview">
          <a href="#">
            <i class="fa fa-building"></i>
            <span>Organizations</span>
            <span class="pull-right-container">
=======
<aside class="main-sidebar">
  <!-- sidebar: style can be found in sidebar.less -->
  <section class="sidebar">
    <!-- sidebar menu: : style can be found in sidebar.less -->
    <ul class="sidebar-menu" data-widget="tree">
      <li class="header all-caps">Main Navigation</li>
      <% if (current_user.organization.present?) %>
        <li class="<%= active_class(['dashboard']) %>">
          <%= link_to(dashboard_path(organization_id: current_user.organization)) do %>
            <i class="fa fa-dashboard"></i> <span>Back to Dashboard</span>
          <% end %>
        </li>
      <% end %>
      <li class="<%= active_class(['barcode_items']) %> treeview">
        <a href="#">
          <i class="fa fa-barcode"></i>
          <span>Barcode Items</span>
          <span class="pull-right-container">
              <i class="fa fa-angle-left pull-right"></i>
            </span>
        </a>
        <ul class="treeview-menu">
          <li class="<%= 'active' if current_page?(admin_barcode_items_path) %>">
            <%= link_to(admin_barcode_items_path) do %>
              <i class="fa fa-circle-o"></i> All Barcodes
            <% end %>
          </li>
          <li class="<%= 'active' if current_page?(new_admin_barcode_item_path) %>">
            <%= link_to(new_admin_barcode_item_path) do %>
              <i class="fa fa-plus-circle"></i> New Barcoded Item
            <% end %>
          </li>
        </ul>
      </li>
      <li class="<%= active_class(['canonical_items']) %> treeview">
        <a href="#">
          <i class="fa fa-people-sitemap"></i>
          <span>Canonical Items</span>
          <span class="pull-right-container">
              <i class="fa fa-angle-left pull-right"></i>
            </span>
        </a>
        <ul class="treeview-menu">
          <li class="<%= 'active' if current_page?(admin_canonical_items_path) %>">
            <%= link_to(admin_canonical_items_path) do %>
              <i class="fa fa-circle-o"></i> All Canonical Items
            <% end %>
          </li>
          <li class="<%= 'active' if current_page?(new_admin_canonical_item_path) %>">
            <%= link_to(new_admin_canonical_item_path) do %>
              <i class="fa fa-plus-circle"></i> New Canonical Item
            <% end %>
          </li>
        </ul>
      </li>
      <li>
      <li class="<%= active_class(['organizations']) %> treeview">
        <a href="#">
          <i class="fa fa-people-carry"></i>
          <span>Organizations</span>
          <span class="pull-right-container">
>>>>>>> 52f51f4c
              <i class="fa fa-angle-left pull-right"></i>
            </span>
        </a>
        <ul class="treeview-menu">
          <li class="<%= 'active' if current_page?(admin_organizations_path) %>">
            <%= link_to(admin_organizations_path) do %>
              <i class="fa fa-circle-o"></i> <span>Organizations</span>
            <% end %>
          </li>
          <li class="<%= 'active' if current_page?(new_admin_organization_path) %>">
            <%= link_to(new_admin_organization_path) do %>
              <i class="fa fa-plus-circle"></i> <span>Add New Organization</span>
            <% end %>
          </li>
        </ul>
      </li>
      <li class="<%= active_class(['users']) %> treeview">
        <a href="#">
          <i class="fa fa-users"></i>
          <span>Users</span>
          <span class="pull-right-container">
              <i class="fa fa-angle-left pull-right"></i>
            </span>
<<<<<<< HEAD
          </a>
          <ul class="treeview-menu">
            <li class="<%= 'active' if current_page?(admin_users_path) %>">
              <%= link_to(admin_users_path) do %>
                <i class="fa fa-circle-o"></i> All Users
              <% end %>
            </li>
            <li class="<%= 'active' if current_page?(new_admin_user_path) %>">
              <%= link_to(new_admin_user_path) do %>
                <i class="fa fa-plus-circle"></i> New User
              <% end %>
            </li>
          </ul>
        </li>
        <% if (current_user.organization.present?) %>
          <li><hr /></li>
          <li>
            <%= link_to(dashboard_path(organization_id: current_user.organization)) do %>
              <i class="fa fa-dashboard"></i> <span><%= current_user.organization.name %> Dashboard</span>
            <% end %>
          </li>
        <% end %>
      </ul>
    </section>
    <!-- /.sidebar -->
  </aside>
=======
        </a>
        <ul class="treeview-menu">
          <li class="<%= 'active' if current_page?(admin_users_path) %>">
            <%= link_to(admin_users_path) do %>
              <i class="fa fa-circle-o"></i> All Users
            <% end %>
          </li>
          <li class="<%= 'active' if current_page?(new_admin_user_path) %>">
            <%= link_to(new_admin_user_path) do %>
              <i class="fa fa-plus-circle"></i> New User
            <% end %>
          </li>
        </ul>
      </li>
    </ul>
  </section>
  <!-- /.sidebar -->
</aside>
>>>>>>> 52f51f4c
<|MERGE_RESOLUTION|>--- conflicted
+++ resolved
@@ -1,65 +1,4 @@
 <!-- Left side column. contains the sidebar -->
-<<<<<<< HEAD
-  <aside class="main-sidebar">
-    <!-- sidebar: style can be found in sidebar.less -->
-    <section class="sidebar">
-      <!-- sidebar menu: : style can be found in sidebar.less -->
-      <ul class="sidebar-menu" data-widget="tree">
-        <li class="header all-caps">Main Navigation</li>
-        <li class="<%= active_class(['dashboard']) %>">
-            <%= link_to(admin_dashboard_path) do %>
-              <i class="fa fa-lock"></i> <span>Admin Dashboard</span>
-            <% end %>
-          </li>
-        <li class="<%= active_class(['barcode_items']) %> treeview">
-          <a href="#">
-            <i class="fa fa-barcode"></i>
-            <span>Barcode Items</span>
-            <span class="pull-right-container">
-              <i class="fa fa-angle-left pull-right"></i>
-            </span>
-          </a>
-          <ul class="treeview-menu">
-            <li class="<%= 'active' if current_page?(admin_barcode_items_path) %>">
-              <%= link_to(admin_barcode_items_path) do %>
-                <i class="fa fa-circle-o"></i> All Barcodes
-              <% end %>
-            </li>
-            <li class="<%= 'active' if current_page?(new_admin_barcode_item_path) %>">
-              <%= link_to(new_admin_barcode_item_path) do %>
-                <i class="fa fa-plus-circle"></i> New Barcoded Item
-              <% end %>
-            </li>
-          </ul>
-        </li>
-        <li class="<%= active_class(['canonical_items']) %> treeview">
-          <a href="#">
-            <i class="fa fa-book"></i>
-            <span>Canonical Items</span>
-            <span class="pull-right-container">
-              <i class="fa fa-angle-left pull-right"></i>
-            </span>
-          </a>
-          <ul class="treeview-menu">
-            <li class="<%= 'active' if current_page?(admin_canonical_items_path) %>">
-              <%= link_to(admin_canonical_items_path) do %>
-                <i class="fa fa-circle-o"></i> All Canonical Items
-              <% end %>
-            </li>
-            <li class="<%= 'active' if current_page?(new_admin_canonical_item_path) %>">
-              <%= link_to(new_admin_canonical_item_path) do %>
-                <i class="fa fa-plus-circle"></i> New Canonical Item
-              <% end %>
-            </li>
-          </ul>
-        </li>
-        <li>
-        <li class="<%= active_class(['organizations']) %> treeview">
-          <a href="#">
-            <i class="fa fa-building"></i>
-            <span>Organizations</span>
-            <span class="pull-right-container">
-=======
 <aside class="main-sidebar">
   <!-- sidebar: style can be found in sidebar.less -->
   <section class="sidebar">
@@ -121,7 +60,6 @@
           <i class="fa fa-people-carry"></i>
           <span>Organizations</span>
           <span class="pull-right-container">
->>>>>>> 52f51f4c
               <i class="fa fa-angle-left pull-right"></i>
             </span>
         </a>
@@ -145,34 +83,6 @@
           <span class="pull-right-container">
               <i class="fa fa-angle-left pull-right"></i>
             </span>
-<<<<<<< HEAD
-          </a>
-          <ul class="treeview-menu">
-            <li class="<%= 'active' if current_page?(admin_users_path) %>">
-              <%= link_to(admin_users_path) do %>
-                <i class="fa fa-circle-o"></i> All Users
-              <% end %>
-            </li>
-            <li class="<%= 'active' if current_page?(new_admin_user_path) %>">
-              <%= link_to(new_admin_user_path) do %>
-                <i class="fa fa-plus-circle"></i> New User
-              <% end %>
-            </li>
-          </ul>
-        </li>
-        <% if (current_user.organization.present?) %>
-          <li><hr /></li>
-          <li>
-            <%= link_to(dashboard_path(organization_id: current_user.organization)) do %>
-              <i class="fa fa-dashboard"></i> <span><%= current_user.organization.name %> Dashboard</span>
-            <% end %>
-          </li>
-        <% end %>
-      </ul>
-    </section>
-    <!-- /.sidebar -->
-  </aside>
-=======
         </a>
         <ul class="treeview-menu">
           <li class="<%= 'active' if current_page?(admin_users_path) %>">
@@ -190,5 +100,4 @@
     </ul>
   </section>
   <!-- /.sidebar -->
-</aside>
->>>>>>> 52f51f4c
+</aside>