--- conflicted
+++ resolved
@@ -1,33 +1,3 @@
-<<<<<<< HEAD
-<div class="content-header">
-  <% content_for :title, "Requests - #{current_organization.name}" %>
-  <h1>
-    Requests
-    <small>for <%= current_organization.name %></small>
-  </h1>
-  <ol class="breadcrumb">
-    <li><%= link_to(dashboard_path) do %>
-      <i class="fa fa-dashboard"></i> Home
-    <% end %>
-    </li>
-    <li><a href="#">Requests</a></li>
-  </ol>
-</div>
-
-<!-- Main content -->
-<div class="content">
-  <div class="box">
-    <div class="box-header with-border bg-gray">
-      <div id="filters">
-        <!-- TBA -- style after other #index views -->
-      </div><!-- /#filters -->
-    </div><!-- /.box-header -->
-  <div class="box-body">
-    <div class="row">
-      <div class="col-xs-12">
-          <!-- /.box-header -->
-          <div class="box-body table-responsive no-padding">
-=======
 <div class="row wrapper border-bottom white-bg page-heading">
   <% content_for :title, "Requests - #{current_organization.name}" %>
   <div class="col-lg-8">
@@ -51,7 +21,6 @@
       <div class="ibox-content p-xl">
         <div class="row">
           <div class="table-responsive">
->>>>>>> e23ae720
             <table class="table table-hover">
               <thead>
               <tr>
@@ -65,18 +34,9 @@
               <%= render partial: "request_row", collection: @requests %>
               </tbody>
             </table>
-<<<<<<< HEAD
-          </div><!-- /.box-body.table-responsive -->
-        </div><!-- /.col-xs-12 -->
-      </div><!-- /.row -->
-    </div><!-- /.box-body -->
-  </div><!-- /.box -->
-</div><!-- /.content -->
-=======
           </div>
         </div>
       </div>
     </div>
   </div>
-</div>
->>>>>>> e23ae720
+</div>