<<<<<<< HEAD
<div class="content-header">
  <% content_for :title, "Donation Sites - Agencies - #{current_organization.name}" %>
  <h1>
    Donation Sites
    <small>for <%= current_organization.name %></small>
  </h1>
=======
<div class="row wrapper border-bottom white-bg page-heading">
<% content_for :title, "Donation Sites - Agencies - #{current_organization.name}" %>
<div class="col-lg-8">
  <h2>Donation Sites for <%= current_organization.name %></h2>
>>>>>>> e23ae720
  <ol class="breadcrumb">
    <li class="breadcrumb-item">
      <%= link_to(dashboard_path) do %>
        <i class="fa fa-dashboard"></i> Home
      <% end %>
    </li>
    <li class="breadcrumb-item active">
      Donation Sites
    </li>
  </ol>
</div>
<<<<<<< HEAD

<!-- Main content -->
<div class="content">
  <div class="box">
    <div class="box-header with-border bg-gray">
      <div id="filters">
        <!-- TBA; replicate HTML from other #index views -->
        <div class="pull-right">
          <!-- Button HTML (to Trigger Modal) -->
          <%= modal_button_to("#csvImportModal", { icon: "upload", text: "Import Donation Sites", size: "lg" }) if @donation_sites.empty? %>
          <%= download_button_to(csv_path(format: :csv, type: "DonationSite"), { text: "Export Donation Sites", size: "lg" }) if @donation_sites.any? %>
          <%= new_button_to new_donation_site_path(organization_id: current_organization), { text: "New Donation Site" } %>
        </div>
      </div><!-- /#filters -->
    </div><!-- /.box-header -->
    <div class="box-body">
      <% if @donation_sites.empty? %>
        
      <% end %>
      <div class="row">
        <div class="col-xs-12">
          <div class="box-body table-responsive no-padding">
            <table class="table table-hover index">
=======
  <div class="col-lg-4">
    <div class="title-action">
      <%= modal_button_to("#csvImportModal", {icon: "upload", text: "Import Donation Sites", size: "lg"}) if @donation_sites.empty? %>
      <%= download_button_to(csv_path(format: :csv, type: "DonationSite"), {text: "Export Donation Sites", size: "lg"}) if @donation_sites.any? %>
      <%= new_button_to new_donation_site_path(organization_id: current_organization), {text: "New Donation Site"} %>
    </div>
  </div>
</div>


<div class="row">
  <div class="col-lg-12">
    <div class="wrapper wrapper-content animated fadeInRight">
      <div class="ibox-content p-xl">
        <div class="row">
          <div class="table-responsive">
            <table class="table table-hover">
>>>>>>> e23ae720
              <thead>
              <tr>
                <th>Donation Site</th>
                <th>Address</th>
                <th>&nbsp;</th>
              </tr>
              <%= render partial: 'shared/table_row_form',
                         object:  @donation_site,
                         locals: {columns: [{name: :text_field}, {address: :text_field}]}
              %>
              </thead>
              <tbody>
              <%= render partial: "donation_site_row", collection: @donation_sites %>
              </tbody>
            </table>
          </div>
        </div>
      </div>
    </div>
  </div>
</div>

<%= render(
    layout: "shared/csv_import_modal",
    locals: {
      title: 'Import Donation Sites',
      csv_template_url: "/donation_sites.csv",
      csv_import_url: import_csv_donation_sites_path
    }
  ) do %>
  <li>Open the csv file with excel or your favourite spreadsheet program.</li>
  <li>Delete the sample data and enter your donation site names and addresses in the appropriate columns.</li>
  <li>Save the file as a csv file.</li>
<% end %>

<<<<<<< HEAD
</div><!-- /.content -->
=======
>>>>>>> e23ae720
<|MERGE_RESOLUTION|>--- conflicted
+++ resolved
@@ -1,16 +1,7 @@
-<<<<<<< HEAD
-<div class="content-header">
-  <% content_for :title, "Donation Sites - Agencies - #{current_organization.name}" %>
-  <h1>
-    Donation Sites
-    <small>for <%= current_organization.name %></small>
-  </h1>
-=======
 <div class="row wrapper border-bottom white-bg page-heading">
 <% content_for :title, "Donation Sites - Agencies - #{current_organization.name}" %>
 <div class="col-lg-8">
   <h2>Donation Sites for <%= current_organization.name %></h2>
->>>>>>> e23ae720
   <ol class="breadcrumb">
     <li class="breadcrumb-item">
       <%= link_to(dashboard_path) do %>
@@ -22,31 +13,6 @@
     </li>
   </ol>
 </div>
-<<<<<<< HEAD
-
-<!-- Main content -->
-<div class="content">
-  <div class="box">
-    <div class="box-header with-border bg-gray">
-      <div id="filters">
-        <!-- TBA; replicate HTML from other #index views -->
-        <div class="pull-right">
-          <!-- Button HTML (to Trigger Modal) -->
-          <%= modal_button_to("#csvImportModal", { icon: "upload", text: "Import Donation Sites", size: "lg" }) if @donation_sites.empty? %>
-          <%= download_button_to(csv_path(format: :csv, type: "DonationSite"), { text: "Export Donation Sites", size: "lg" }) if @donation_sites.any? %>
-          <%= new_button_to new_donation_site_path(organization_id: current_organization), { text: "New Donation Site" } %>
-        </div>
-      </div><!-- /#filters -->
-    </div><!-- /.box-header -->
-    <div class="box-body">
-      <% if @donation_sites.empty? %>
-        
-      <% end %>
-      <div class="row">
-        <div class="col-xs-12">
-          <div class="box-body table-responsive no-padding">
-            <table class="table table-hover index">
-=======
   <div class="col-lg-4">
     <div class="title-action">
       <%= modal_button_to("#csvImportModal", {icon: "upload", text: "Import Donation Sites", size: "lg"}) if @donation_sites.empty? %>
@@ -64,7 +30,6 @@
         <div class="row">
           <div class="table-responsive">
             <table class="table table-hover">
->>>>>>> e23ae720
               <thead>
               <tr>
                 <th>Donation Site</th>
@@ -98,9 +63,4 @@
   <li>Open the csv file with excel or your favourite spreadsheet program.</li>
   <li>Delete the sample data and enter your donation site names and addresses in the appropriate columns.</li>
   <li>Save the file as a csv file.</li>
-<% end %>
-
-<<<<<<< HEAD
-</div><!-- /.content -->
-=======
->>>>>>> e23ae720
+<% end %>