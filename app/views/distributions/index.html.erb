--- conflicted
+++ resolved
@@ -1,40 +1,3 @@
-<<<<<<< HEAD
-<div class="content-header">
-  <% content_for :title, "Distributions - #{current_organization.name}" %>
-  <h1>
-    Distributions
-    <small>for <%= current_organization.name %></small>
-  </h1>
-  <ol class="breadcrumb">
-    <li><%= link_to(dashboard_path) do %>
-      <i class="fa fa-dashboard"></i> Home
-    <% end %>
-    </li>
-    <li><a href="#">Distributions</a></li>
-  </ol>
-</div>
-
-<!-- Main content -->
-<div class="content">
-  <div class="box">
-    <div class="box-header with-border bg-gray">
-      <div id="filters">
-        <!-- TBA -- style after other #index views -->
-      </div><!-- /#filters -->
-        <div class="btn-group pull-right">
-          <p>
-            <%= download_button_to(csv_path(format: :csv, type: "Distribution"), text: "Export Distributions", size: "lg") if @distributions.length > 0 %>
-
-            <%=  new_button_to new_distribution_path(organization_id: current_organization), { text: "New Distribution" } %>
-          <p>
-      </div>
-    </div><!-- /.box-header -->
-  <div class="box-body">
-    <div class="row">
-      <div class="col-xs-12">
-          <!-- /.box-header -->
-          <div class="box-body table-responsive no-padding">
-=======
 <div class="row wrapper border-bottom white-bg page-heading">
   <% content_for :title, "Distributions - #{current_organization.name}" %>
   <div class="col-lg-8">
@@ -64,7 +27,6 @@
       <div class="ibox-content p-xl">
         <div class="row">
           <div class="table-responsive">
->>>>>>> e23ae720
             <table class="table table-hover">
               <thead>
               <tr>
@@ -81,18 +43,9 @@
               <%= render partial: "distribution_total" %>
               </tbody>
             </table>
-<<<<<<< HEAD
-          </div><!-- /.box-body.table-responsive -->
-        </div><!-- /.col-xs-12 -->
-      </div><!-- /.row -->
-    </div><!-- /.box-body -->
-  </div><!-- /.box -->
-</div><!-- /.content -->
-=======
           </div>
         </div>
       </div>
     </div>
   </div>
-</div>
->>>>>>> e23ae720
+</div>