<tr>
  <td><%= distribution_row.partner.name %></td>
  <td><%= distribution_row.issued_at.strftime("%m/%d/%Y") %> </td>
  <td><%= distribution_row.storage_location.name %></td>
  <td><%= distribution_row.line_items.total %></td>
  <td class="text-right">
<<<<<<< HEAD
    <%= link_to "View", distribution_path(distribution_row), class: "btn btn-primary btn-xs" %>
    <%= link_to "Edit", edit_distribution_path(distribution_row), class: "btn btn-default btn-xs" %>
    <%= link_to print_distribution_path(distribution_row, format: :pdf), class: "btn btn-info btn-xs" do %>
=======
    <%= link_to distribution_path(distribution_row), class: "btn btn-primary btn-xs" do %>
      <i class="fa fa-search"></i> View
    <% end %>
    <%= link_to print_distribution_path(distribution_row, format: :pdf), class: "btn btn-default btn-xs" do %>
>>>>>>> a98c8c4f
      <i class="fa fa-print"></i> Print
    <% end %>
    <%= link_to reclaim_distribution_path(distribution_row), method: :post, data: {confirm: confirm_delete_msg(distribution_row.partner.name)}, class: "btn btn-danger btn-xs" do %>
      <i class="fa fa-undo"></i> Reclaim
    <% end %>
  </td>
</tr><|MERGE_RESOLUTION|>--- conflicted
+++ resolved
@@ -4,16 +4,11 @@
   <td><%= distribution_row.storage_location.name %></td>
   <td><%= distribution_row.line_items.total %></td>
   <td class="text-right">
-<<<<<<< HEAD
-    <%= link_to "View", distribution_path(distribution_row), class: "btn btn-primary btn-xs" %>
-    <%= link_to "Edit", edit_distribution_path(distribution_row), class: "btn btn-default btn-xs" %>
-    <%= link_to print_distribution_path(distribution_row, format: :pdf), class: "btn btn-info btn-xs" do %>
-=======
     <%= link_to distribution_path(distribution_row), class: "btn btn-primary btn-xs" do %>
       <i class="fa fa-search"></i> View
     <% end %>
+    <%= link_to "Edit", edit_distribution_path(distribution_row), class: "btn btn-default btn-xs" %>
     <%= link_to print_distribution_path(distribution_row, format: :pdf), class: "btn btn-default btn-xs" do %>
->>>>>>> a98c8c4f
       <i class="fa fa-print"></i> Print
     <% end %>
     <%= link_to reclaim_distribution_path(distribution_row), method: :post, data: {confirm: confirm_delete_msg(distribution_row.partner.name)}, class: "btn btn-danger btn-xs" do %>
