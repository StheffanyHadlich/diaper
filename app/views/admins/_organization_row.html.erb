--- conflicted
+++ resolved
@@ -1,12 +1,7 @@
 <tr>
   <td><%= organization_row.name %></td>
   <td><%= link_to organization_row.email, "mailto:#{organization_row.email}" %></td>
-<<<<<<< HEAD
   <td><%= link_to "View", admin_path(organization_row.id), class: "btn btn-info btn-xs" %>    
       <%= link_to "Edit", edit_admin_path(organization_row.id), class: "btn btn-info btn-xs" %> 
-=======
-  <td><%= link_to "View", admin_path(organization_row.id) %>    
-      <%= link_to "Edit", edit_admin_path(organization_row.id) %> 
-      <%= link_to "Delete", admin_path(organization_row.id), method: :delete unless Organization.count <= 1 %></td>
->>>>>>> b389087e
+      <%= link_to "Delete", admin_path(organization_row.id), method: :delete, class: "btn btn-danger btn-xs" unless Organization.count <= 1 %></td>
 </tr>