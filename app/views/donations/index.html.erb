--- conflicted
+++ resolved
@@ -35,7 +35,7 @@
           <% if @diaper_drives.present? %>
             <div class="form-group col-lg-3 col-md-4 col-sm-6 col-xs-12">
               <%= label_tag "by Diaper Drive" %>
-              <%= collection_select(:filters, :by_diaper_drive_participant, @diaper_drives || {}, :id, :contact_name, { include_blank: true, selected: @selected_diaper_drive }, class: "form-control") %>
+              <%= collection_select(:filters, :by_diaper_drive_participant, @diaper_drives || {}, :id, :name, { include_blank: true, selected: @selected_diaper_drive }, class: "form-control") %>
             </div>
           <% end %>
           <% if @donation_sites.present? %>
@@ -57,12 +57,6 @@
             <%= link_to donations_path, class: "btn btn-outline-primary btn-md" do %>
               <i class="fa fa-ban"></i> Clear Filters
             <% end %>
-<<<<<<< HEAD
-            <%= link_to new_donation_path(organization_id: current_organization), class: "btn btn-success btn pull-right"  do %>
-              <i class="fa fa-plus"></i> New Donation
-            <% end %>
-
-=======
             <div class="btn-group pull-right">
               <%= link_to new_donation_path(organization_id: current_organization), class: "btn btn-success btn"  do %>
                 <i class="fa fa-plus"></i> New Donation
@@ -73,7 +67,6 @@
                 <% end %>
               <% end %>
             </div>
->>>>>>> f05fc71e
           </div>
         </div><!-- /.row -->
         <% end # form %>
