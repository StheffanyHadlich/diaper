<<<<<<< HEAD
<!-- Main content -->
<section class="content">
    <div class="box">
      <%= react_component("Scale", { diaperBank: current_organization.id,
        pu_2t_3t:  current_organization.scale_values[:pu_2t_3t],
        pu_3t_4t:   current_organization.scale_values[:pu_3t_4t],
        pu_4t_5t:   current_organization.scale_values[:pu_4t_5t],
        k_preemie:  current_organization.scale_values[:k_preemie],
        k_newborm:  current_organization.scale_values[:k_newborm],
        k_size1:    current_organization.scale_values[:k_size1],
        k_size2:    current_organization.scale_values[:k_size2],
        k_size3:    current_organization.scale_values[:k_size3],
        k_size4:    current_organization.scale_values[:k_size4],
        k_size5:    current_organization.scale_values[:k_size5],
        k_size6:    current_organization.scale_values[:k_size6]
        }) %>
    </div>

=======
<section class="content-header">
<% content_for :title, "#{current_organization.name} - Donations - Repackaged" %>

<h1>
  Repackaged Donation
  <small>for <%= current_organization.name %></small>
</h1>

<ol class="breadcrumb">
<li><%= link_to(dashboard_path) do %>
    <i class="fa fa-dashboard"></i> Home
  <% end %>
  </li>
  <li><%= link_to "Donations", (donations_path) %></li>
  <li class="active"> Repackaged Donation</li>
</ol>
</section>

<!-- Main content -->
<section class="content">

	<!-- Default box -->
	<div class="box">

  <%= react_component("Scale", { 
  	diaperBank: current_organization.id,
    pu_2t_3t:  current_organization.scale_values[:pu_2t_3t],
    pu_3t_4t:   current_organization.scale_values[:pu_3t_4t],
    pu_4t_5t:   current_organization.scale_values[:pu_4t_5t],
    k_preemie:  current_organization.scale_values[:k_preemie],
    k_newborm:  current_organization.scale_values[:k_newborm],
    k_size1:    current_organization.scale_values[:k_size1],
    k_size2:    current_organization.scale_values[:k_size2],
    k_size3:    current_organization.scale_values[:k_size3],
    k_size4:    current_organization.scale_values[:k_size4],
    k_size5:    current_organization.scale_values[:k_size5],
    k_size6:    current_organization.scale_values[:k_size6]
    }) %>

	</div><!-- /.box -->

>>>>>>> 3eb0f7a1
</section><|MERGE_RESOLUTION|>--- conflicted
+++ resolved
@@ -1,23 +1,3 @@
-<<<<<<< HEAD
-<!-- Main content -->
-<section class="content">
-    <div class="box">
-      <%= react_component("Scale", { diaperBank: current_organization.id,
-        pu_2t_3t:  current_organization.scale_values[:pu_2t_3t],
-        pu_3t_4t:   current_organization.scale_values[:pu_3t_4t],
-        pu_4t_5t:   current_organization.scale_values[:pu_4t_5t],
-        k_preemie:  current_organization.scale_values[:k_preemie],
-        k_newborm:  current_organization.scale_values[:k_newborm],
-        k_size1:    current_organization.scale_values[:k_size1],
-        k_size2:    current_organization.scale_values[:k_size2],
-        k_size3:    current_organization.scale_values[:k_size3],
-        k_size4:    current_organization.scale_values[:k_size4],
-        k_size5:    current_organization.scale_values[:k_size5],
-        k_size6:    current_organization.scale_values[:k_size6]
-        }) %>
-    </div>
-
-=======
 <section class="content-header">
 <% content_for :title, "#{current_organization.name} - Donations - Repackaged" %>
 
@@ -59,5 +39,5 @@
 
 	</div><!-- /.box -->
 
->>>>>>> 3eb0f7a1
+
 </section>