# Place all the behaviors and hooks related to the matching controller here.
# All this logic will automatically be available in application.js.
# You can use CoffeeScript in this file: http://coffeescript.org/

new_option = (item, selected = false) ->
  content = "<option value=\"" + item.item_id + "\""
  content += " selected" if selected
  content += ">"
  content += item.item_name + " (#{item.quantity})"
  content += "</option>\n"
  content

populate_dropdowns = (objects, inventory) ->
  objects.each (index, element) ->
    selected = Number($(element).find(":selected").val())
    options = ""
    $.each inventory, (index) ->
      item_id = Number(inventory[index].item_id)
      options += new_option(inventory[index], selected == item_id)
    $(element).find("option").remove().end().append(options)

request_storage_location_and_populate_item = (item_to_populate) ->
  control = $("select#transfer_from_id, select#distribution_storage_location_id")
  return if (control.length is 0 || !control.val())

  $.ajax
    url: control.data("storage-location-inventory-path").replace(":id", control.val())
    dataType: "json"
    success: (data) ->
      populate_dropdowns item_to_populate, data

$ ->
  control = $("select#transfer_from_id, select#distribution_storage_location_id")
  default_item = $("#distribution_line_items select, #donation_line_items select")

  $(document).on "change", "select#transfer_from_id, select#distribution_storage_location_id", ->
    $('#__add_line_item').addClass('disabled') if !control.val()
    $('#__add_line_item').removeClass('disabled') if control.val()

    request_storage_location_and_populate_item(default_item)

  $(document).on "cocoon:after-insert", "form#new_transfer, form#new_distribution", (e, insertedItem) ->
<<<<<<< HEAD
    request_storage_location_and_populate_item($("select", insertedItem))
=======
    insertedItem.find('#_barcode-lookup-new_line_items').attr('id', '_barcode-lookup-' + ($('.nested-fields').size() - 1))
    control = $("select#transfer_from_id, select#distribution_storage_location_id")
    $.ajax
      url: control.data("storage-location-inventory-path").replace(":id", control.val())
      dataType: "json"
      success: (data) ->
        populate_dropdowns $("select", insertedItem), data
>>>>>>> fef7f616

  $ ->
    $('#__add_line_item').addClass('disabled') if !control.val()

    request_storage_location_and_populate_item(default_item)<|MERGE_RESOLUTION|>--- conflicted
+++ resolved
@@ -40,9 +40,7 @@
     request_storage_location_and_populate_item(default_item)
 
   $(document).on "cocoon:after-insert", "form#new_transfer, form#new_distribution", (e, insertedItem) ->
-<<<<<<< HEAD
     request_storage_location_and_populate_item($("select", insertedItem))
-=======
     insertedItem.find('#_barcode-lookup-new_line_items').attr('id', '_barcode-lookup-' + ($('.nested-fields').size() - 1))
     control = $("select#transfer_from_id, select#distribution_storage_location_id")
     $.ajax
@@ -50,7 +48,6 @@
       dataType: "json"
       success: (data) ->
         populate_dropdowns $("select", insertedItem), data
->>>>>>> fef7f616
 
   $ ->
     $('#__add_line_item').addClass('disabled') if !control.val()
