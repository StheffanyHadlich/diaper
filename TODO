app/controllers/admins_controller.rb:
  * [ 28] [TODO] who should be able to arrive here and how?
  * [ 33] [TODO] who should be able to arrive here and how?

app/controllers/application_controller.rb:
  * [ 12] [FIXME] should be short_name so that we get "/pdx/blah" rather than "/123/blah"

app/controllers/donations_controller.rb:
  * [ 12] [TODO] - needs to be able to handle barcodes too

app/controllers/organizations_controller.rb:
  * [ 17] [TODO] who should be able to arrive here and how?
  * [ 21] [TODO] who should be able to arrive here and how?

app/controllers/storage_locations_controller.rb:
  * [ 24] [TODO] - the intake! method needs to be worked into this controller somehow.
  * [ 25] [TODO] - the distribute! method needs to be worked into this controller somehow

app/models/adjustment.rb:
  * [ 36] [TODO] - this could probably be made an association method for the `line_items` association

app/models/barcode_item.rb:
  * [ 25] [TODO] - this should be renamed to something more specific -- it produces a hash, not a line_item object

app/models/diaper_drive_participant.rb:
  * [ 24] [TODO] - This should be set up with a callback to cache the total so we're not hitting the DB

<<<<<<< HEAD
=======
app/models/distribution.rb:
  * [ 35] [TODO] - Refactor this here and in donation.rb to a concern

>>>>>>> 9d0e8177
app/models/donation.rb:
  * [ 56] [TODO] - Can this be simplified so that we can just pass it the donation_item_params hash?
  * [ 65] [TODO] - Test coverage for this method
  * [ 77] [TODO] - Could this be made a member method "count" of the `items` association?
  * [ 82] [TODO] - This should check for existence of the item first. Also, I think there's a to_line_item method in Barcode, isn't there?
  * [ 91] [TODO] - Refactor this. "update" doesn't reflect that this "adds only"

app/models/inventory_item.rb:
  * [ 30] [TODO] - is there a reason for doing this instead of setting a DB default?

app/models/storage_location.rb:
  * [ 82] [TODO] - this action is happening in the Transfer model/controller - does this method belong here?
  * [115] [TODO] - this is called from the AdjustmentsController, should probably be in a service, not this model
  * [147] [TODO] - this action is happening in the DistributionsController. Is this model the correct place for this method?

app/models/transfer.rb:
  * [ 29] [TODO] - this could probably be made an association method for the `line_items` association
  * [ 34] [TODO] - this could probably be made an association method for the `line_items` association
  * [ 39] [TODO] - this could probably be made an association method for the `line_items` association
  * [ 58] [TODO] - this could probably be made an association method for the `line_items` association

spec/controllers/shared_examples/authorization_specs.rb:
  * [ 17] [FIXME] Not all controllers have `edit` actions (or other), and this should be able to adapt to that 
  * [ 42] [FIXME] Not all controllers have `edit` actions, and this should be able to adapt to that 

spec/features/dashboard_spec.rb:
  * [ 30] [TODO] - For right now, I'm eschewing the JS interaction because XHRs are annoying to do with capybara

spec/models/distribution_spec.rb:
  * [ 28] [TODO] distribution_spec: "ensures the associated line_items are valid"
  * [ 32] [TODO] distribution_spec: "ensures that any included items are found in the associated storage location"
<|MERGE_RESOLUTION|>--- conflicted
+++ resolved
@@ -25,12 +25,6 @@
 app/models/diaper_drive_participant.rb:
   * [ 24] [TODO] - This should be set up with a callback to cache the total so we're not hitting the DB
 
-<<<<<<< HEAD
-=======
-app/models/distribution.rb:
-  * [ 35] [TODO] - Refactor this here and in donation.rb to a concern
-
->>>>>>> 9d0e8177
 app/models/donation.rb:
   * [ 56] [TODO] - Can this be simplified so that we can just pass it the donation_item_params hash?
   * [ 65] [TODO] - Test coverage for this method
