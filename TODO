app/controllers/storage_locations_controller.rb:
  * [ 97] [TODO] - the intake! method needs to be worked into this controller somehow.
  * [ 98] [TODO] - the distribute! method needs to be worked into this controller somehow

app/helpers/items_helper.rb:
  * [  3] [TODO] Migrate the controller helpers over to here

<<<<<<< HEAD
app/models/concerns/itemizable.rb:
  * [ 32] [TODO] omit_zero is not used. Remove or incorporate it.
=======
app/models/barcode_item.rb:
  * [ 27] [TODO] - this should be renamed to something more specific -- it produces a hash, not a line_item object
>>>>>>> bd829aeb

app/models/diaper_drive_participant.rb:
  * [ 28] [TODO] - This should be set up with a callback to cache the total so we're not hitting the DB

app/models/errors.rb:
  * [  3] [TODO] This should be removed once other models no longer depend on it; it should be encapsulated and accessed through an interface

app/models/inventory_item.rb:
  * [ 30] [TODO] is there a reason for doing this instead of setting a DB default?

app/models/storage_location.rb:
  * [146] [TODO] - this action is happening in the Transfer model/controller - does this method belong here?
  * [170] [TODO] - this is called from the AdjustmentsController, should probably be in a service, not this model
  * [193] [TODO] - this action is happening in the DistributionsController. Is this model the correct place for this method?

app/models/transfer.rb:
  * [ 25] [TODO] This query could probably be made more...better
  * [ 32] [TODO] This query could probably be made more...better

spec/features/dashboard_spec.rb:
  * [ 30] [TODO] - For right now, I'm eschewing the JS interaction because XHRs are annoying to do with capybara
  * [ 33] [TODO] - This spec fails in January because Year-to-date... need to use TimeCop or something"

spec/features/item_spec.rb:
  * [ 66] [FIXME] why isn't this handled by DatabaseCleaner?
  * [ 92] [FIXME] -- this should be 2. It's 3 because an unnecessary TR is being created.

spec/models/distribution_spec.rb:
  * [ 89] [TODO] Can this be replaced with the `combine!` method from `Itemizable`?

spec/support/authorization_specs.rb:
  * [  1] [TODO] Why are there two groups that are doing the same thing?
  * [ 18] [FIXME] Not all controllers have `edit` actions (or other), and this should be able to adapt to that
  * [ 43] [FIXME] Not all controllers have `edit` actions, and this should be able to adapt to that
<|MERGE_RESOLUTION|>--- conflicted
+++ resolved
@@ -5,13 +5,8 @@
 app/helpers/items_helper.rb:
   * [  3] [TODO] Migrate the controller helpers over to here
 
-<<<<<<< HEAD
-app/models/concerns/itemizable.rb:
-  * [ 32] [TODO] omit_zero is not used. Remove or incorporate it.
-=======
 app/models/barcode_item.rb:
   * [ 27] [TODO] - this should be renamed to something more specific -- it produces a hash, not a line_item object
->>>>>>> bd829aeb
 
 app/models/diaper_drive_participant.rb:
   * [ 28] [TODO] - This should be set up with a callback to cache the total so we're not hitting the DB
