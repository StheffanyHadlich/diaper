# README

[![Build Status](https://travis-ci.org/rubyforgood/pdx_diaper.svg?branch=master)](https://travis-ci.org/rubyforgood/pdx_diaper) [![View performance data on Skylight](https://badges.skylight.io/status/LrXHcxDK7Be9.svg)](https://oss.skylight.io/app/applications/LrXHcxDK7Be9)

## About

This application is an inventory management system that is built to address the needs of [Diaper Banks](http://nationaldiaperbanknetwork.org/what-is-diaper-need/diaper-facts/) as directly and explicitly as possible. Diaper Banks maintain inventory, receive donations and other means of intaking diapers (and related supplies), and issue Distributions to community partner organizations. Like any non-profit, they also need to perform reports on this data, and have day-to-day operational information they need as well. This application aims to serve all those needs, as well as facilitate, wherever possible the general operations of the Diaper Bank themselves (eg. through using barcode readers, scale weighing, inventory audits).

### Closed Beta

There are currently 5 Diaper Banks, across America, that are working with our organization to use and provide critical feedback about the functionality of the application. We are grateful for their involvement, and value their input as key stakeholders.

### Origins
This project took what we built for the [Portland Diaper Bank in 2016](https://github.com/rubyforgood/pdx_diaper) and turned it into a multitenant application, something that all diaper banks can use. We re-used models, code and other documentation where applicable as well as implemented new features and functionality requested by the prime stakeholder (PDXDB). We're super excited to have had Rachel Alston, the director of the Portland Diaper Bank, attending our event in 2017, providing guidance and giving us the best chance of success!

## Development with Docker

<<<<<<< HEAD
### Requirements

- [Docker CE](https://store.docker.com/search?type=edition&offering=community)

### Caveats

Docker for Mac has some pretty poor disk sharing (volume) performance. At the time of writing, the test run is 50% slower when using Docker vs using native. Overall this shouldn't impact your development experience too badly but you should be aware.

### Postgres data

To keep data between development sessions, we create a volume to store data in ./db/data/postgres. You will need to create this directory first (./db/data is git-ignored).

`mkdir -p db/data/postgres`

Then you can set up the database with the following command.

`docker-compose run web rails db:setup`

Note: currently the seeds fail about halfway through due to the Partner integration. You can resolve this by temporarily commenting out the `DIAPER_PARTNER_URL` environment variable in ./docker-compose.yml (See [diaperpartner](https://github.com/rubyforgood/diaperpartner) for more)

### Running the app

Start the application with `docker-compose up web` and then visit [http://localhost:3000](http://localhost:3000)

### Running tests

Simply run `docker-compose run test rails spec`.
=======
`docker-compose run web rails db:setup`, then `docker-compose up web`.
>>>>>>> d8b7bdd3

## Development without Docker

### Ruby Version
This app uses Ruby version 2.5.1, indicated in `/.ruby-version`, which will be auto-selected if you use a Ruby versioning manager like `rvm` or `rbenv`.

### Database Configuration
This app uses PostgreSQL for all environments. You'll also need to create the `dev` and `test` databases, the app is expecting them to be named `diaper_development` and `diaper_test`, respectively. This should all be handled with `rails db:setup`.

### Create your .env with database credentials
Be sure to create a `.env` file in the root of the app that includes the following lines (change to whatever is appropriate for your system):
```
PG_USERNAME=username
PG_PASSWORD=password
```
If you're getting the error `PG::ConnectionBad: fe_sendauth: no password supplied`, it's because you have probably not done this.

## Seed the database
From the root of the app, run `bundle exec rake db:seed`. This will create some initial data to use while testing the app and developing new features, including setting up the default user.

## Login
To login, use these default credentials:

    Organization Admin
      Email: test@example.com
      Password: password

    User
      Email: test2@example.com
      Password: password

## Contributing

Please feel free to contribute! While we welcome all contributions to this app, pull-requests that address outstanding Issues *and* have appropriate test coverage for them will be strongly prioritized. In particular, addressing issues that are tagged with the next milestone should be prioritized higher.

To contribute, do these things:

 * **Identify an issue** you want to work on that is not currently assigned to anyone
 * **Assign it** to yourself (so that no one else works on it while you are)
 * (If not already a Contributor, fork the repo first)
 * **Checkout a new issue branch** -- there's no absolute requirements on this, but we encourage the branch name format `XXX-brief-description-of-feature` where `XXX` is the issue number.
 * **Do the work** -- discuss any questions on the Issues as needed (we try to be pretty good about answering questions!)
 * (If you created a new model, run `bundle exec annotate` from the root of the app)
 * **Create tests** to provide proof that your work fixes the Issue (if you need help with this, please reach out!)
 * **Commit locally**, using descriptive commit messages that acknowledge, to the best of your ability, the parts of the app that are affected by the commit.
 * **Run the tests** and make sure they run green; if they don't, fix whatever broke so that the tests pass
 * **Final commit** if any tests had to be fixed
 * **Push** up the branch
 * **Create a Pull Request** - Please indicate which issue it addresses in your pull-request title.
 
### Squashing Commits
Squashing your own commits before pushing is totally fine. Please don't squash other people's commits. (Everyone who contributes here deserves credit for their work! :) ). Also, consider the balance of "polluting the git log with commit messages" vs. "providing useful detail about the history of changes in the git log". If you have several (or many) smaller commits that all serve one purpose, and these can be squashed into a single commit whose message describes the thing, you're encouraged to squash.

There's no hard and fast rule here about this (for now), just use your best judgement.

### Pull Request Merging

At that point, someone will work with you on doing a code review (typically pretty minor unless it's a very significant PR). If TravisCI gives :+1: to the PR merging, we can then merge your code in; if your feature branch was in this main repository, the branch will be deleted after the PR is merged.

### Stay Scoped

Try to keep your PRs limited to one particular issue and don't make changes that are out of scope for that issue. If you notice something that needs attention but is out-of-scope, put a TODO, FIXME, or NOTE comment above it

### Testing

If you are using Docker you may run the tests with `docker-compose run test`, otherwise run `bundle exec rake spec`.

This app uses RSpec, Capybara, Poltergeist, and FactoryBot for testing. Make sure the tests run clean & green before submitting a Pull Request. If you are inexperienced in writing tests or get stuck on one, please reach out so one of us can help you. :)

The one situation where you probably don't need to write new tests is when simple re-stylings are done (ie. the page may look slightly different but the Test suite is unaffected by those changes).

### TODOs

Before committing, please run `rake notes > TODO` in the root of the app.

Feel free to peruse the TODO file and tackle any issues found in there. These may or may not have actual issues associated with them. If they do not have actual issues, use `TODO-Brief-Description` as the the branch naming scheme, instead; similar changes for commit message.

### In-flight Pull Requests

Sometimes we want to get a PR up there and going so that other people can review it or provide feedback, but maybe it's incomplete. This is OK, but if you do it, please tag your PR with `in-progress` label so that we know not to review / merge it.

### Becoming a Repo Contributor

Users that are frequent contributors and are involved in discussion (join the slack channel! :)) may be given direct Contributor access to the Repo so they can submit Pull Requests directly, instead of Forking first.

# Acknowledgements

Thanks to Rachel (from PDX Diaperbank) for all of her insight, support, and assistance with this application, and Sarah ( http://www.sarahkasiske.com/ ) for her wonderful design and CSS work at Ruby For Good '17!<|MERGE_RESOLUTION|>--- conflicted
+++ resolved
@@ -15,7 +15,6 @@
 
 ## Development with Docker
 
-<<<<<<< HEAD
 ### Requirements
 
 - [Docker CE](https://store.docker.com/search?type=edition&offering=community)
@@ -43,9 +42,6 @@
 ### Running tests
 
 Simply run `docker-compose run test rails spec`.
-=======
-`docker-compose run web rails db:setup`, then `docker-compose up web`.
->>>>>>> d8b7bdd3
 
 ## Development without Docker
 
@@ -95,7 +91,7 @@
  * **Final commit** if any tests had to be fixed
  * **Push** up the branch
  * **Create a Pull Request** - Please indicate which issue it addresses in your pull-request title.
- 
+
 ### Squashing Commits
 Squashing your own commits before pushing is totally fine. Please don't squash other people's commits. (Everyone who contributes here deserves credit for their work! :) ). Also, consider the balance of "polluting the git log with commit messages" vs. "providing useful detail about the history of changes in the git log". If you have several (or many) smaller commits that all serve one purpose, and these can be squashed into a single commit whose message describes the thing, you're encouraged to squash.
 
