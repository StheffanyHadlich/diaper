--- conflicted
+++ resolved
@@ -15,7 +15,6 @@
 
 ## Development with Docker
 
-<<<<<<< HEAD
 ### Requirements
 
 - [Docker CE](https://store.docker.com/search?type=edition&offering=community)
@@ -43,9 +42,6 @@
 ### Running tests
 
 Simply run `docker-compose run test rails spec`.
-=======
-`docker-compose run web rails db:setup`, then `docker-compose up web`.
->>>>>>> d8b7bdd3
 
 ## Development without Docker
 
