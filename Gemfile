source 'https://rubygems.org'

git_source(:github) do |repo_name|
  repo_name = "#{repo_name}/#{repo_name}" unless repo_name.include?("/")
  "https://github.com/#{repo_name}.git"
end

gem 'api-auth', '~> 1.5'
gem 'bootstrap-sass'
gem 'bugsnag'
gem 'chartkick'
gem 'cocoon'
gem 'coffee-rails'
gem 'devise'
gem 'devise_invitable'
gem 'dotenv-rails'
gem 'font-awesome-rails'
gem 'font-ionicons-rails'
gem 'groupdate', '~> 3.2'
gem 'jbuilder'
gem 'jquery-rails'
gem 'jquery-ui-rails'
gem 'newrelic_rpm'
gem 'paperclip', '~> 5.2.1'
gem 'pg', '~> 0.2'
gem 'prawn-rails'
gem 'puma'
gem 'rails', '~> 5.1.1'
gem 'react-rails', '~> 2.3.0'
gem 'sass-rails'
gem 'simple_form', '~> 3.4'
gem 'skylight'
gem 'uglifier', '>= 1.3.0'
gem 'therubyracer', '~> 0.12',  platforms: :ruby
gem 'yajl-ruby'
gem 'toastr-rails'

group :development, :test do
  gem 'awesome_print'
  gem 'byebug', '~> 9.0', platform: :mri
  gem 'guard-rspec'
  gem 'pry'
  gem 'rspec-rails', '~> 3.5'
  gem 'terminal-notifier-guard'
  gem 'terminal-notifier'
  gem 'rubocop'
end

group :development do
  gem 'annotate'
  gem 'binding_of_caller'
  gem 'better_errors'
  gem 'capistrano-rails'
  gem 'capistrano-rbenv'
  gem 'capistrano-bundler'
  gem 'capistrano3-puma'
  gem 'capistrano-rails-console', require: false
  gem 'listen', '~> 3.0.5'
  gem 'spring'
  gem 'spring-watcher-listen'
  gem 'web-console'
end

group :test do
  gem 'capybara', '~> 2.18'
<<<<<<< HEAD
  gem 'capybara-screenshot'
  gem 'database_cleaner', '~> 1.5'
  gem 'factory_bot_rails', '~> 4.8'
  gem 'launchy', '~> 2.4'
  gem 'phantomjs', '~> 2.1', require: "phantomjs/poltergeist"
  gem 'poltergeist', '~> 1.15'
  gem 'rails-controller-testing', '~> 1.0'
=======
  gem 'database_cleaner'
  gem 'factory_bot_rails'
  gem 'launchy'
  gem 'phantomjs', require: "phantomjs/poltergeist"
  gem 'poltergeist'
  gem 'rails-controller-testing'
>>>>>>> 040a43dc
  gem 'webmock', '~> 2.1'
end

# Windows does not include zoneinfo files, so bundle the tzinfo-data gem
gem 'tzinfo-data', '~> 1.2', platforms: [:mingw, :mswin, :x64_mingw, :jruby]<|MERGE_RESOLUTION|>--- conflicted
+++ resolved
@@ -63,22 +63,13 @@
 
 group :test do
   gem 'capybara', '~> 2.18'
-<<<<<<< HEAD
   gem 'capybara-screenshot'
-  gem 'database_cleaner', '~> 1.5'
-  gem 'factory_bot_rails', '~> 4.8'
-  gem 'launchy', '~> 2.4'
-  gem 'phantomjs', '~> 2.1', require: "phantomjs/poltergeist"
-  gem 'poltergeist', '~> 1.15'
-  gem 'rails-controller-testing', '~> 1.0'
-=======
   gem 'database_cleaner'
   gem 'factory_bot_rails'
   gem 'launchy'
   gem 'phantomjs', require: "phantomjs/poltergeist"
   gem 'poltergeist'
   gem 'rails-controller-testing'
->>>>>>> 040a43dc
   gem 'webmock', '~> 2.1'
 end
 
