--- conflicted
+++ resolved
@@ -13,11 +13,7 @@
 - gem install bundler
 install:
 - bundle install
-<<<<<<< HEAD
-- nvm install node 10.15.3
-=======
 - nvm install v10
->>>>>>> d936f40f
 - node -v
 - npm i -g yarn
 - yarn install
