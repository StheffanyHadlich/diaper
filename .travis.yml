language: ruby
sudo: required
addons:
  chrome: stable
  postgresql: "9.6"
cache:
  bundler: true
  yarn: true
  directories:
    - node_modules
before_install:
- gem update --system
- gem install bundler
install:
- bundle install
- nvm install node
- node -v
- npm i -g yarn
- yarn install
script:
- bundle exec rubocop
- export RAILS_ENV=test
<<<<<<< HEAD
- bundle exec rails db:create db:migrate
- bundle exec rspec
=======
- bundle exec rake db:create db:schema:load
- bundle exec rake spec
>>>>>>> def64038
after_success:
- if [ $TRAVIS_PULL_REQUEST == false ] && [ $TRAVIS_BRANCH == "master" ]; then
      openssl aes-256-cbc -K $encrypted_d7f80deb40b0_key -iv $encrypted_d7f80deb40b0_iv -in id_rsa.enc -out config/deploy_id_rsa -d;
      chmod 600 config/deploy_id_rsa;
      eval `ssh-agent -s`;
      ssh-add config/deploy_id_rsa;
      bundle exec cap staging deploy;
      ssh-agent -k;
  fi
env:
  global:
  - secure: x16+B4ioERzzKu2jYeRXwWDl2wys7ssNegalS3MJvIiit9WZvMAyBbIY2O0vSr4Ik86X7PQLAokTNFN4oOM3puZcs9Ix5lf2liQeN27dCDBi53tAbOF0rvfKB8A4nAv1Unrf/sw/AzW46c88u0/sKTqu+HWoyjfEUX79GJf7BB9F1/7z+RK06XhuPPjSRxgzZFniUfvoum/4wHvQt8zUusDDba8B3lIwPyDGL4euMJaNB56SHsszCmO4mu7+TExiM+oWbnyi+wFnqp0oBa6hyxwNIwAAeznig/Dshq2uPCuMXLaexAwVzaKhKlsPDsVw+xH0DUQ8/8RXzvIaJuhovQX72Jnj+/WrA9dLLBbm53JGUrD8BVjII5mZmzUshxWCpw/3XMocaDVwj8VMeAMcZpGdolXvC5nh3H/ABti0BibP3hDSXU5gNuxiS+HJsIC9jkwq7TGs8wxA8X4SULy1oM7v5qKT1z5dG7y9TwTiAJ1x0KHLdRgzXcm9iHqSwnNgfZ59pW/fvnhUMqo4E1wplTo5Oysr7qjw63LsklA8aKixDgWShHp0CsO3v2ragyZvyrL+sSast++c6+iQHVnp6Bt4IZs8zcLmEeWGGzWe5RZwdg0o9Wp+Ul2uIsPhSGzIVK5ahnjPqdHYLIDOL4A8emgFXAtNxZhaB8tIKTGHguo=<|MERGE_RESOLUTION|>--- conflicted
+++ resolved
@@ -20,13 +20,8 @@
 script:
 - bundle exec rubocop
 - export RAILS_ENV=test
-<<<<<<< HEAD
-- bundle exec rails db:create db:migrate
+- bundle exec rake db:create db:schema:load
 - bundle exec rspec
-=======
-- bundle exec rake db:create db:schema:load
-- bundle exec rake spec
->>>>>>> def64038
 after_success:
 - if [ $TRAVIS_PULL_REQUEST == false ] && [ $TRAVIS_BRANCH == "master" ]; then
       openssl aes-256-cbc -K $encrypted_d7f80deb40b0_key -iv $encrypted_d7f80deb40b0_iv -in id_rsa.enc -out config/deploy_id_rsa -d;
